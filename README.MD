# Pyris V2
Pyris is an intermediary system that links the [Artemis](https://github.com/ls1intum/Artemis) platform with various Large Language Models (LLMs). It provides a REST API that allows Artemis to interact with different pipelines based on specific tasks.

## Features
- **Modular Design**: Pyris is built to be modular, allowing for integration of new models and pipelines. This design helps the system adapt to different requirements.
- **RAG Support**: Pyris implements Retrieval-Augmented Generation (RAG) using [Weaviate](https://weaviate.io/), a vector database. This feature enables the generation of responses based on retrieved context, potentially improving the relevance of outputs.
- **Flexible Pipelines**: The system supports various pipelines that can be selected depending on the task at hand, providing versatility in handling different types of requests.

Currently, Pyris empowers [Iris](https://artemis.cit.tum.de/about-iris), a virtual AI Tutor that helps students with their programming exercises on Artemis in a didactically meaningful way.

## Setup
### With local environment
<<<<<<< HEAD
> **⚠️ Warning:** To change the local Weaviate vector database setup, please refer to [Weaviate Docs](https://weaviate.io/developers/weaviate/quickstart).
=======
> **⚠️ Warning:** For local Weaviate vector database setup, please refer to [Weaviate Docs](https://weaviate.io/developers/weaviate/quickstart).
>>>>>>> 84871c37
 - Check python version: `python --version` (should be 3.12)
 - Install packages: `pip install -r requirements.txt`
 - Create an `application.local.yml` file in the root directory. This file includes configurations that can be used by the application.
    - Example `application.local.yml`:
     ```yaml
    api_keys:
      - token: "secret"

    weaviate:
      host: "localhost"
      port: "8001"
      grpc_port: "50051"

    env_vars:
      test: "test"
     ```
 - Create an `llm-config.local.yml` file in the root directory. This file includes a list of models with their configurations that can be used by the application.
   - Example `llm-config.local.yml`:
     ```yaml
      - id: "<model-id>"
        name: "<custom-model-name>"
        description: "<model-description>"
        type: "<model-type>, e.g. azure-chat, ollama"
        endpoint: "<your-endpoint>"
        api_version: "<your-api-version>"
        azure_deployment: "<your-azure-deployment-name>"
        model: "<model>, e.g. gpt-3.5-turbo"
        api_key: "<your-api-key>"
        tools: []
        capabilities:
          input_cost: 0.5
          output_cost: 1.5
          gpt_version_equivalent: 3.5
          context_length: 16385
          vendor: "<your-vendor>"
          privacy_compliance: True
          self_hosted: False
          image_recognition: False
          json_mode: True
     ```
 - Each model configuration in the `llm-config.local.yml` file also include capabilities that will be used by the application to select the best model for a specific task.

#### Run server
 - Run server: 
   ```[bash]
     APPLICATION_YML_PATH=<path-to-your-application-yml-file> LLM_CONFIG_PATH=<path-to-your-llm-config-yml> uvicorn app.main:app --reload
    ```
 - Access API docs: http://localhost:8000/docs
 - 
### Getting Started with Docker

Deploying Pyris using Docker is a straightforward way to set up the application in a consistent environment. Here's how you can do it:

**Build and Run the Containers**

The essential part of setting up Pyris with Docker is building and running the containers. Docker Compose is used to manage the different services, including Pyris, Weaviate, and Nginx, for both development and production environments.

- **For Development:**

   To start the development environment, run:

   ```bash
   docker-compose -f docker-compose/pyris-dev.yml up --build
   ```

   This command will:
   - Build the Pyris application.
   - Start the Pyris application along with Weaviate in development mode.
   - Mount local configuration files for easy modification.

   The application will be available at `http://localhost:8000`.

- **For Production:**

   To start the production environment, run:

   ```bash
   docker-compose -f docker-compose/pyris-production.yml up -d
   ```

   This command will:
   - Pull the latest Pyris image from the GitHub Container Registry.
   - Start Pyris along with Weaviate and Nginx in production mode.
   - Nginx will handle SSL and serve as a reverse proxy.

   The application will be available at `https://<your-domain>`.

#### Additional Steps (Optional)

If you need to stop the containers, use:

```bash
docker-compose -f docker-compose/pyris-dev.yml down
```

or

```bash
docker-compose -f docker-compose/pyris-production.yml down
```

You can also customize the configuration for Weaviate, Pyris, and Nginx by editing their respective configuration files. However, the default setup should work fine for most users.

For development, access the API documentation at `http://localhost:8000/docs`. For production, access the application at your domain (e.g., `https://<your-domain>`).

If you need to view logs or debug, you can check the logs of specific services using:

```bash
docker-compose -f docker-compose/pyris-dev.yml logs pyris-app
```

<<<<<<< HEAD
This guide should help you quickly get Pyris running with Docker. The first step—building and running the containers—is all you need to get started!
=======
### With docker
Pyris can be deployed using Docker, which provides an easy way to set up the application in a consistent environment.
Below are the instructions for setting up Pyris using Docker.

#### Prerequisites
- Ensure Docker and Docker Compose are installed on your machine.
- Clone the Pyris repository to your local machine.
- 
#### Setup Instructions

1. **Build and Run the Containers**

   You can run Pyris in different environments: development or production. Docker Compose is used to orchestrate the different services, including Pyris, Weaviate, and Nginx.

   - **For Development:**

     Use the following command to start the development environment:

     ```bash
     docker-compose -f docker-compose/pyris-dev.yml up --build
     ```

     This command will:
     - Build the Pyris application from the Dockerfile.
     - Start the Pyris application along with Weaviate in development mode.
     - Mount the local configuration files (`application.local.yml` and `llm-config.local.yml`) for easy modification.

     The application will be available at `http://localhost:8000`.

   - **For Production:**

     Use the following command to start the production environment:

     ```bash
     docker-compose -f docker-compose/pyris-production.yml up -d
     ```

     This command will:
     - Pull the latest Pyris image from the GitHub Container Registry.
     - Start the Pyris application along with Weaviate and Nginx in production mode.
     - Nginx will serve as a reverse proxy, handling SSL termination if certificates are provided.

     The application will be available at `https://<your-domain>`.

2. **Configuration**

   - **Weaviate**: Weaviate is configured via the `weaviate.yml` file. By default, it runs on port 8001.
   - **Pyris Application**: The Pyris application configuration is handled through environment variables and mounted YAML configuration files.
   - **Nginx**: Nginx is used for handling requests in a production environment and is configured via `nginx.yml`.

3. **Accessing the Application**

   - For development, access the API documentation at: `http://localhost:8000/docs`
   - For production, access the application at your domain (e.g., `https://<your-domain>`).

4. **Stopping the Containers**

   To stop the running containers, use:

   ```bash
   docker-compose -f docker-compose/pyris-dev.yml down
   ```

   or

   ```bash
   docker-compose -f docker-compose/pyris-production.yml down
   ```

5. **Logs and Debugging**

   - View the logs for a specific service, e.g., Pyris:

     ```bash
     docker-compose -f docker-compose/pyris-dev.yml logs pyris-app
     ```

   - For production, ensure that Nginx and Weaviate services are running smoothly and check their respective logs if needed.

---

This setup should help you run the Pyris application in both development and production environments with Docker. Ensure you modify the configuration files as per your specific requirements before deploying.
>>>>>>> 84871c37
<|MERGE_RESOLUTION|>--- conflicted
+++ resolved
@@ -10,11 +10,8 @@
 
 ## Setup
 ### With local environment
-<<<<<<< HEAD
 > **⚠️ Warning:** To change the local Weaviate vector database setup, please refer to [Weaviate Docs](https://weaviate.io/developers/weaviate/quickstart).
-=======
-> **⚠️ Warning:** For local Weaviate vector database setup, please refer to [Weaviate Docs](https://weaviate.io/developers/weaviate/quickstart).
->>>>>>> 84871c37
+
  - Check python version: `python --version` (should be 3.12)
  - Install packages: `pip install -r requirements.txt`
  - Create an `application.local.yml` file in the root directory. This file includes configurations that can be used by the application.
@@ -63,7 +60,7 @@
      APPLICATION_YML_PATH=<path-to-your-application-yml-file> LLM_CONFIG_PATH=<path-to-your-llm-config-yml> uvicorn app.main:app --reload
     ```
  - Access API docs: http://localhost:8000/docs
- - 
+
 ### Getting Started with Docker
 
 Deploying Pyris using Docker is a straightforward way to set up the application in a consistent environment. Here's how you can do it:
@@ -126,89 +123,4 @@
 docker-compose -f docker-compose/pyris-dev.yml logs pyris-app
 ```
 
-<<<<<<< HEAD
-This guide should help you quickly get Pyris running with Docker. The first step—building and running the containers—is all you need to get started!
-=======
-### With docker
-Pyris can be deployed using Docker, which provides an easy way to set up the application in a consistent environment.
-Below are the instructions for setting up Pyris using Docker.
-
-#### Prerequisites
-- Ensure Docker and Docker Compose are installed on your machine.
-- Clone the Pyris repository to your local machine.
-- 
-#### Setup Instructions
-
-1. **Build and Run the Containers**
-
-   You can run Pyris in different environments: development or production. Docker Compose is used to orchestrate the different services, including Pyris, Weaviate, and Nginx.
-
-   - **For Development:**
-
-     Use the following command to start the development environment:
-
-     ```bash
-     docker-compose -f docker-compose/pyris-dev.yml up --build
-     ```
-
-     This command will:
-     - Build the Pyris application from the Dockerfile.
-     - Start the Pyris application along with Weaviate in development mode.
-     - Mount the local configuration files (`application.local.yml` and `llm-config.local.yml`) for easy modification.
-
-     The application will be available at `http://localhost:8000`.
-
-   - **For Production:**
-
-     Use the following command to start the production environment:
-
-     ```bash
-     docker-compose -f docker-compose/pyris-production.yml up -d
-     ```
-
-     This command will:
-     - Pull the latest Pyris image from the GitHub Container Registry.
-     - Start the Pyris application along with Weaviate and Nginx in production mode.
-     - Nginx will serve as a reverse proxy, handling SSL termination if certificates are provided.
-
-     The application will be available at `https://<your-domain>`.
-
-2. **Configuration**
-
-   - **Weaviate**: Weaviate is configured via the `weaviate.yml` file. By default, it runs on port 8001.
-   - **Pyris Application**: The Pyris application configuration is handled through environment variables and mounted YAML configuration files.
-   - **Nginx**: Nginx is used for handling requests in a production environment and is configured via `nginx.yml`.
-
-3. **Accessing the Application**
-
-   - For development, access the API documentation at: `http://localhost:8000/docs`
-   - For production, access the application at your domain (e.g., `https://<your-domain>`).
-
-4. **Stopping the Containers**
-
-   To stop the running containers, use:
-
-   ```bash
-   docker-compose -f docker-compose/pyris-dev.yml down
-   ```
-
-   or
-
-   ```bash
-   docker-compose -f docker-compose/pyris-production.yml down
-   ```
-
-5. **Logs and Debugging**
-
-   - View the logs for a specific service, e.g., Pyris:
-
-     ```bash
-     docker-compose -f docker-compose/pyris-dev.yml logs pyris-app
-     ```
-
-   - For production, ensure that Nginx and Weaviate services are running smoothly and check their respective logs if needed.
-
----
-
-This setup should help you run the Pyris application in both development and production environments with Docker. Ensure you modify the configuration files as per your specific requirements before deploying.
->>>>>>> 84871c37
+This setup should help you run the Pyris application in both development and production environments with Docker. Ensure you modify the configuration files as per your specific requirements before deploying.