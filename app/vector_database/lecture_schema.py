from enum import Enum

from weaviate.classes.config import Property
from weaviate import WeaviateClient
from weaviate.collections import Collection
from weaviate.collections.classes.config import Configure, VectorDistances, DataType


class LectureSchema(Enum):
    """
    Schema for the lecture slides
    """

    COLLECTION_NAME = "LectureSlides"
    COURSE_NAME = "course_name"
    COURSE_DESCRIPTION = "course_description"
    COURSE_LANGUAGE = "course_language"
    COURSE_ID = "course_id"
    LECTURE_ID = "lecture_id"
    LECTURE_NAME = "lecture_name"
    LECTURE_UNIT_ID = "lecture_unit_id"
    LECTURE_UNIT_NAME = "lecture_unit_name"
    LECTURE_UNIT_LINK = "lecture_unit_link"
    PAGE_TEXT_CONTENT = "page_text_content"
    PAGE_NUMBER = "page_number"
    BASE_URL = "base_url"


def init_lecture_schema(client: WeaviateClient) -> Collection:
    """
    Initialize the schema for the lecture slides
    """
    if client.collections.exists(LectureSchema.COLLECTION_NAME.value):
        collection = client.collections.get(LectureSchema.COLLECTION_NAME.value)
<<<<<<< HEAD
        if not any(
            (property.name == "course_language")
            for property in collection.config.get(simple=False).properties
        ):
            collection.config.add_property(
                Property(
                    name=LectureSchema.COURSE_LANGUAGE.value,
                    description="The language of the COURSE",
=======
        properties = collection.config.get(simple=True).properties
        if not any(
            property.__name__ == LectureSchema.LECTURE_UNIT_LINK.value
            for property_found in properties
        ):
            return collection
        else:
            collection.config.add_property(
                Property(
                    name=LectureSchema.LECTURE_UNIT_LINK.value,
                    description="The link to the Lecture Unit",
>>>>>>> 3e18a0b5
                    data_type=DataType.TEXT,
                    index_searchable=False,
                )
            )
<<<<<<< HEAD

        return collection

=======
        return collection
>>>>>>> 3e18a0b5
    return client.collections.create(
        name=LectureSchema.COLLECTION_NAME.value,
        vectorizer_config=Configure.Vectorizer.none(),
        vector_index_config=Configure.VectorIndex.hnsw(
            distance_metric=VectorDistances.COSINE
        ),
        properties=[
            Property(
                name=LectureSchema.COURSE_ID.value,
                description="The ID of the course",
                data_type=DataType.INT,
                index_searchable=False,
            ),
            Property(
                name=LectureSchema.COURSE_NAME.value,
                description="The name of the course",
                data_type=DataType.TEXT,
                index_searchable=False,
            ),
            Property(
                name=LectureSchema.COURSE_DESCRIPTION.value,
                description="The description of the COURSE",
                data_type=DataType.TEXT,
                index_searchable=False,
            ),
            Property(
                name=LectureSchema.COURSE_LANGUAGE.value,
                description="The language of the COURSE",
                data_type=DataType.TEXT,
                index_searchable=False,
            ),
            Property(
                name=LectureSchema.LECTURE_ID.value,
                description="The ID of the lecture",
                data_type=DataType.INT,
                index_searchable=False,
            ),
            Property(
                name=LectureSchema.LECTURE_NAME.value,
                description="The name of the lecture",
                data_type=DataType.TEXT,
            ),
            Property(
                name=LectureSchema.LECTURE_UNIT_ID.value,
                description="The ID of the lecture unit",
                data_type=DataType.INT,
                index_searchable=False,
            ),
            Property(
                name=LectureSchema.LECTURE_UNIT_NAME.value,
                description="The name of the lecture unit",
                data_type=DataType.TEXT,
            ),
            Property(
                name=LectureSchema.LECTURE_UNIT_LINK.value,
                description="The link to the Lecture Unit",
                data_type=DataType.TEXT,
                index_searchable=False,
            ),
            Property(
                name=LectureSchema.PAGE_TEXT_CONTENT.value,
                description="The original text content from the slide",
                data_type=DataType.TEXT,
                index_searchable=False,
            ),
            Property(
                name=LectureSchema.PAGE_NUMBER.value,
                description="The page number of the slide",
                data_type=DataType.INT,
                index_searchable=False,
            ),
            Property(
                name=LectureSchema.BASE_URL.value,
                description="The base url of the website where the lecture slides are hosted",
                data_type=DataType.TEXT,
                index_searchable=False,
            ),
        ],
    )<|MERGE_RESOLUTION|>--- conflicted
+++ resolved
@@ -32,39 +32,38 @@
     """
     if client.collections.exists(LectureSchema.COLLECTION_NAME.value):
         collection = client.collections.get(LectureSchema.COLLECTION_NAME.value)
-<<<<<<< HEAD
+        properties = collection.config.get(simple=True).properties
+
+        # Check and add 'course_language' property if missing
         if not any(
-            (property.name == "course_language")
+            property.name == LectureSchema.COURSE_LANGUAGE.value
             for property in collection.config.get(simple=False).properties
         ):
             collection.config.add_property(
                 Property(
                     name=LectureSchema.COURSE_LANGUAGE.value,
                     description="The language of the COURSE",
-=======
-        properties = collection.config.get(simple=True).properties
+                    data_type=DataType.TEXT,
+                    index_searchable=False,
+                )
+            )
+
+        # Check and add 'lecture_unit_link' property if missing
         if not any(
-            property.__name__ == LectureSchema.LECTURE_UNIT_LINK.value
-            for property_found in properties
+            property.name == LectureSchema.LECTURE_UNIT_LINK.value
+            for property in properties
         ):
-            return collection
-        else:
             collection.config.add_property(
                 Property(
                     name=LectureSchema.LECTURE_UNIT_LINK.value,
                     description="The link to the Lecture Unit",
->>>>>>> 3e18a0b5
                     data_type=DataType.TEXT,
                     index_searchable=False,
                 )
             )
-<<<<<<< HEAD
 
         return collection
 
-=======
-        return collection
->>>>>>> 3e18a0b5
     return client.collections.create(
         name=LectureSchema.COLLECTION_NAME.value,
         vectorizer_config=Configure.Vectorizer.none(),
