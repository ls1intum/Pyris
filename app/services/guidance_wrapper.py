import guidance

from app.config import LLMModelConfig
from app.models.dtos import Content, ContentType


class GuidanceWrapper:
    """A wrapper service to all guidance package's methods."""

    def __new__(cls, *_, **__):
        return super(GuidanceWrapper, cls).__new__(cls)

    def __init__(
<<<<<<< HEAD
        self, model: LLMModel, handlebars="", parameters=None
=======
        self, model: LLMModelConfig, handlebars: str, parameters=None
>>>>>>> a95f0aa7
    ) -> None:
        if parameters is None:
            parameters = {}

        self.model = model
        self.handlebars = handlebars
        self.parameters = parameters

    def query(self) -> Content:
        """Get response from a chosen LLM model.

        Returns:
            Text content object with LLM's response.

        Raises:
            ValueError: if handlebars do not generate 'response'
        """

        template = guidance(self.handlebars)
        result = template(
            llm=self._get_llm(),
            **self.parameters,
        )

        if "response" not in result:
            raise ValueError("The handlebars do not generate 'response'")

        return Content(type=ContentType.TEXT, textContent=result["response"])

    def is_up(self) -> bool:
        """Check if the chosen LLM model is up.

        Returns:
            True if the model is up, False otherwise.
        """

        guidance.llms.OpenAI.cache.clear()
        handlebars = """
        {{#user~}}Say 1{{~/user}}
        {{#assistant~}}
            {{gen 'response' temperature=0.0 max_tokens=1}}
        {{~/assistant}}
        """
        content = (
            GuidanceWrapper(model=self.model, handlebars=handlebars)
            .query()
            .text_content
        )
        return content == "1"

    def _get_llm(self):
        llm_credentials = self.model.llm_credentials
        return guidance.llms.OpenAI(**llm_credentials)<|MERGE_RESOLUTION|>--- conflicted
+++ resolved
@@ -11,11 +11,7 @@
         return super(GuidanceWrapper, cls).__new__(cls)
 
     def __init__(
-<<<<<<< HEAD
-        self, model: LLMModel, handlebars="", parameters=None
-=======
-        self, model: LLMModelConfig, handlebars: str, parameters=None
->>>>>>> a95f0aa7
+        self, model: LLMModelConfig, handlebars="", parameters=None
     ) -> None:
         if parameters is None:
             parameters = {}
