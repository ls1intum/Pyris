--- conflicted
+++ resolved
@@ -10,12 +10,8 @@
     InvalidModelException,
 )
 from app.dependencies import PermissionsValidator
-<<<<<<< HEAD
-from app.models.dtos import SendMessageRequest, SendMessageResponse
+from app.models.dtos import SendMessageRequest, SendMessageResponse, LLMModel
 from app.services.circuit_breaker import CircuitBreaker
-=======
-from app.models.dtos import SendMessageRequest, SendMessageResponse, LLMModel
->>>>>>> bf16ac8a
 from app.services.guidance_wrapper import GuidanceWrapper
 
 router = APIRouter(tags=["messages"])
@@ -37,23 +33,17 @@
     )
 
     try:
-<<<<<<< HEAD
         content = CircuitBreaker.protected_call(
             func=guidance.query,
             cache_key=body.preferred_model,
-            accepted_exceptions=(KeyError, ValueError),
+            accepted_exceptions=(KeyError, SyntaxError, IncompleteParseError),
         )
-    except (KeyError, ValueError) as e:
-        raise BadDataException(str(e))
-=======
-        content = guidance.query()
     except KeyError as e:
         raise MissingParameterException(str(e))
     except (SyntaxError, IncompleteParseError) as e:
         raise InvalidTemplateException(str(e))
     except Exception as e:
         raise InternalServerException(str(e))
->>>>>>> bf16ac8a
 
     # Turn content into an array if it's not already
     if not isinstance(content, list):
