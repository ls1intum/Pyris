--- conflicted
+++ resolved
@@ -1,9 +1,5 @@
-<<<<<<< HEAD
+import logging
 from typing import List, Optional, Any, Sequence, Union, Dict, Type, Callable
-=======
-import logging
-from typing import List, Optional, Any
->>>>>>> 387b9e1f
 
 from langchain_core.callbacks import CallbackManagerForLLMRun
 from langchain_core.language_models import LanguageModelInput
@@ -11,15 +7,11 @@
     BaseChatModel,
 )
 from langchain_core.messages import BaseMessage
-<<<<<<< HEAD
 from langchain_core.outputs import ChatResult
 from langchain_core.outputs.chat_generation import ChatGeneration
 from langchain_core.runnables import Runnable
 from langchain_core.tools import BaseTool
 from pydantic import BaseModel
-=======
-from langchain_core.outputs import ChatResult, ChatGeneration
->>>>>>> 387b9e1f
 
 from app.common.PipelineEnum import PipelineEnum
 from ...common import (
