from typing import List, Optional, Any

from langchain_core.callbacks import CallbackManagerForLLMRun
from langchain_core.language_models.chat_models import (
    BaseChatModel,
)
from langchain_core.messages import BaseMessage
from langchain_core.outputs import ChatResult
from langchain_core.outputs.chat_generation import ChatGeneration

<<<<<<< HEAD
from common import (
    convert_iris_message_to_langchain_message,
    convert_langchain_message_to_iris_message,
)
from llm import RequestHandlerInterface, CompletionArguments
=======
from domain import IrisMessage, IrisMessageRole
from llm import RequestHandler, CompletionArguments
>>>>>>> db3c0660


class IrisLangchainChatModel(BaseChatModel):
    """Custom langchain chat model for our own request handler"""

    request_handler: RequestHandler

    def __init__(self, request_handler: RequestHandler, **kwargs: Any) -> None:
        super().__init__(request_handler=request_handler, **kwargs)

    def _generate(
        self,
        messages: List[BaseMessage],
        stop: Optional[List[str]] = None,
        run_manager: Optional[CallbackManagerForLLMRun] = None,
        **kwargs: Any
    ) -> ChatResult:
<<<<<<< HEAD
        iris_messages = [convert_langchain_message_to_iris_message(m) for m in messages]
        iris_message = self.request_handler.chat_completion(
=======
        iris_messages = [convert_base_message_to_iris_message(m) for m in messages]
        iris_message = self.request_handler.chat(
>>>>>>> db3c0660
            iris_messages, CompletionArguments(stop=stop)
        )
        base_message = convert_iris_message_to_langchain_message(iris_message)
        chat_generation = ChatGeneration(message=base_message)
        return ChatResult(generations=[chat_generation])

    @property
    def _llm_type(self) -> str:
        return "Iris"<|MERGE_RESOLUTION|>--- conflicted
+++ resolved
@@ -8,16 +8,11 @@
 from langchain_core.outputs import ChatResult
 from langchain_core.outputs.chat_generation import ChatGeneration
 
-<<<<<<< HEAD
 from common import (
     convert_iris_message_to_langchain_message,
     convert_langchain_message_to_iris_message,
 )
-from llm import RequestHandlerInterface, CompletionArguments
-=======
-from domain import IrisMessage, IrisMessageRole
 from llm import RequestHandler, CompletionArguments
->>>>>>> db3c0660
 
 
 class IrisLangchainChatModel(BaseChatModel):
@@ -35,13 +30,8 @@
         run_manager: Optional[CallbackManagerForLLMRun] = None,
         **kwargs: Any
     ) -> ChatResult:
-<<<<<<< HEAD
         iris_messages = [convert_langchain_message_to_iris_message(m) for m in messages]
-        iris_message = self.request_handler.chat_completion(
-=======
-        iris_messages = [convert_base_message_to_iris_message(m) for m in messages]
         iris_message = self.request_handler.chat(
->>>>>>> db3c0660
             iris_messages, CompletionArguments(stop=stop)
         )
         base_message = convert_iris_message_to_langchain_message(iris_message)
