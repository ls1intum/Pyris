--- conflicted
+++ resolved
@@ -1,43 +1,20 @@
-<<<<<<< HEAD
-import base64
-=======
 from datetime import datetime
->>>>>>> bfa99665
 from typing import Literal, Any
 
 from ollama import Client, Message
 
-<<<<<<< HEAD
-from ...domain import IrisMessage, IrisMessageRole, PyrisImage
-=======
 from ...common.message_converters import map_role_to_str, map_str_to_role
 from ...domain.data.text_message_content_dto import TextMessageContentDTO
 from ...domain import PyrisMessage
->>>>>>> bfa99665
 from ...llm import CompletionArguments
 from ...llm.external.model import ChatModel, CompletionModel, EmbeddingModel
 
 
-<<<<<<< HEAD
-def convert_to_ollama_images(images: list[PyrisImage]) -> list[bytes] | None:
-    if not images:
-        return None
-    return [base64.b64decode(image.base64) for image in images]
-
-
-def convert_to_ollama_messages(messages: list[IrisMessage]) -> list[Message]:
-    return [
-        Message(
-            role=message.role.value,
-            content=message.text,
-            images=convert_to_ollama_images(message.images),
-=======
 def convert_to_ollama_messages(messages: list[PyrisMessage]) -> list[Message]:
     return [
         Message(
             role=map_role_to_str(message.sender),
             content=message.contents[0].text_content,
->>>>>>> bfa99665
         )
         for message in messages
     ]
@@ -65,12 +42,8 @@
     def model_post_init(self, __context: Any) -> None:
         self._client = Client(host=self.host)  # TODO: Add authentication (httpx auth?)
 
-    def complete(
-        self, prompt: str, arguments: CompletionArguments, images: [PyrisImage] = None
-    ) -> str:
-        response = self._client.generate(
-            model=self.model, prompt=prompt, images=convert_to_ollama_images(images)
-        )
+    def complete(self, prompt: str, arguments: CompletionArguments) -> str:
+        response = self._client.generate(model=self.model, prompt=prompt)
         return response["response"]
 
     def chat(
