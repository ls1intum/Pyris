from abc import ABCMeta, abstractmethod
from pydantic import BaseModel

<<<<<<< HEAD
from ...domain import IrisMessage
from ...llm import CompletionArguments
=======
from domain import IrisMessage
from llm import CompletionArguments
from llm.capability import CapabilityList
>>>>>>> 2afbd059


class LanguageModel(BaseModel, metaclass=ABCMeta):
    """Abstract class for the llm wrappers"""

    id: str
    name: str
    description: str
    capabilities: CapabilityList


class CompletionModel(LanguageModel, metaclass=ABCMeta):
    """Abstract class for the llm completion wrappers"""

    @classmethod
    def __subclasshook__(cls, subclass) -> bool:
        return hasattr(subclass, "complete") and callable(subclass.complete)

    @abstractmethod
    def complete(self, prompt: str, arguments: CompletionArguments) -> str:
        """Create a completion from the prompt"""
        raise NotImplementedError(
            f"The LLM {self.__str__()} does not support completion"
        )


class ChatModel(LanguageModel, metaclass=ABCMeta):
    """Abstract class for the llm chat completion wrappers"""

    @classmethod
    def __subclasshook__(cls, subclass) -> bool:
        return hasattr(subclass, "chat") and callable(subclass.chat)

    @abstractmethod
    def chat(
        self, messages: list[IrisMessage], arguments: CompletionArguments
    ) -> IrisMessage:
        """Create a completion from the chat messages"""
        raise NotImplementedError(
            f"The LLM {self.__str__()} does not support chat completion"
        )


class EmbeddingModel(LanguageModel, metaclass=ABCMeta):
    """Abstract class for the llm embedding wrappers"""

    @classmethod
    def __subclasshook__(cls, subclass) -> bool:
        return hasattr(subclass, "embed") and callable(subclass.embed)

    @abstractmethod
    def embed(self, text: str) -> list[float]:
        """Create an embedding from the text"""
        raise NotImplementedError(
            f"The LLM {self.__str__()} does not support embeddings"
        )<|MERGE_RESOLUTION|>--- conflicted
+++ resolved
@@ -1,14 +1,9 @@
 from abc import ABCMeta, abstractmethod
 from pydantic import BaseModel
 
-<<<<<<< HEAD
 from ...domain import IrisMessage
 from ...llm import CompletionArguments
-=======
-from domain import IrisMessage
-from llm import CompletionArguments
-from llm.capability import CapabilityList
->>>>>>> 2afbd059
+from ...llm.capability import CapabilityList
 
 
 class LanguageModel(BaseModel, metaclass=ABCMeta):
