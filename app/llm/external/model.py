--- conflicted
+++ resolved
@@ -1,15 +1,9 @@
 from abc import ABCMeta, abstractmethod
 from pydantic import BaseModel
 
-<<<<<<< HEAD
-from domain import IrisMessage, PyrisImage
-from llm import CompletionArguments
-from llm.capability import CapabilityList
-=======
 from ...domain import IrisMessage
 from ...llm import CompletionArguments
 from ...llm.capability import CapabilityList
->>>>>>> d671a299
 
 
 class LanguageModel(BaseModel, metaclass=ABCMeta):
@@ -29,9 +23,7 @@
         return hasattr(subclass, "complete") and callable(subclass.complete)
 
     @abstractmethod
-    def complete(
-        self, prompt: str, arguments: CompletionArguments, images: [PyrisImage] = None
-    ) -> str:
+    def complete(self, prompt: str, arguments: CompletionArguments) -> str:
         """Create a completion from the prompt"""
         raise NotImplementedError(
             f"The LLM {self.__str__()} does not support completion"
@@ -74,12 +66,21 @@
     """Abstract class for the llm image generation wrappers"""
 
     @classmethod
-    def __subclasshook__(cls, subclass):
+    def __subclasshook__(cls, subclass) -> bool:
         return hasattr(subclass, "generate_images") and callable(
             subclass.generate_images
         )
 
     @abstractmethod
-    def generate_images(self, prompt: str, n: int, **kwargs) -> list[PyrisImage]:
-        """Generate images from the prompt"""
-        raise NotImplementedError+    def generate_images(
+        self,
+        prompt: str,
+        n: int = 1,
+        size: str = "256x256",
+        quality: str = "standard",
+        **kwargs,
+    ) -> list:
+        """Create an image from the prompt"""
+        raise NotImplementedError(
+            f"The LLM {self.__str__()} does not support image generation"
+        )