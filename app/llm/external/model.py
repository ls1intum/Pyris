from abc import ABCMeta, abstractmethod
from pydantic import BaseModel

<<<<<<< HEAD
from ...domain import IrisMessage, PyrisImage
=======
from ...domain import PyrisMessage
>>>>>>> e05206c9
from ...llm import CompletionArguments
from ...llm.capability import CapabilityList


class LanguageModel(BaseModel, metaclass=ABCMeta):
    """Abstract class for the llm wrappers"""

    id: str
    name: str
    description: str
    capabilities: CapabilityList


class CompletionModel(LanguageModel, metaclass=ABCMeta):
    """Abstract class for the llm completion wrappers"""

    @classmethod
    def __subclasshook__(cls, subclass) -> bool:
        return hasattr(subclass, "complete") and callable(subclass.complete)

    @abstractmethod
    def complete(
        self, prompt: str, arguments: CompletionArguments, images: [PyrisImage] = None
    ) -> str:
        """Create a completion from the prompt"""
        raise NotImplementedError(
            f"The LLM {self.__str__()} does not support completion"
        )


class ChatModel(LanguageModel, metaclass=ABCMeta):
    """Abstract class for the llm chat completion wrappers"""

    @classmethod
    def __subclasshook__(cls, subclass) -> bool:
        return hasattr(subclass, "chat") and callable(subclass.chat)

    @abstractmethod
    def chat(
        self, messages: list[PyrisMessage], arguments: CompletionArguments
    ) -> PyrisMessage:
        """Create a completion from the chat messages"""
        raise NotImplementedError(
            f"The LLM {self.__str__()} does not support chat completion"
        )


class EmbeddingModel(LanguageModel, metaclass=ABCMeta):
    """Abstract class for the llm embedding wrappers"""

    @classmethod
    def __subclasshook__(cls, subclass) -> bool:
        return hasattr(subclass, "embed") and callable(subclass.embed)

    @abstractmethod
    def embed(self, text: str) -> list[float]:
        """Create an embedding from the text"""
        raise NotImplementedError(
            f"The LLM {self.__str__()} does not support embeddings"
        )


class ImageGenerationModel(LanguageModel, metaclass=ABCMeta):
    """Abstract class for the llm image generation wrappers"""

    @classmethod
    def __subclasshook__(cls, subclass):
        return hasattr(subclass, "generate_images") and callable(
            subclass.generate_images
        )

    @abstractmethod
    def generate_images(
        self,
        prompt: str,
        n: int = 1,
        size: str = "256x256",
        quality: str = "standard",
        **kwargs,
    ) -> list:
        """Create an image from the prompt"""
        raise NotImplementedError(
            f"The LLM {self.__str__()} does not support image generation"
        )<|MERGE_RESOLUTION|>--- conflicted
+++ resolved
@@ -1,11 +1,7 @@
 from abc import ABCMeta, abstractmethod
 from pydantic import BaseModel
 
-<<<<<<< HEAD
-from ...domain import IrisMessage, PyrisImage
-=======
 from ...domain import PyrisMessage
->>>>>>> e05206c9
 from ...llm import CompletionArguments
 from ...llm.capability import CapabilityList
 
@@ -27,9 +23,7 @@
         return hasattr(subclass, "complete") and callable(subclass.complete)
 
     @abstractmethod
-    def complete(
-        self, prompt: str, arguments: CompletionArguments, images: [PyrisImage] = None
-    ) -> str:
+    def complete(self, prompt: str, arguments: CompletionArguments) -> str:
         """Create a completion from the prompt"""
         raise NotImplementedError(
             f"The LLM {self.__str__()} does not support completion"
@@ -65,28 +59,4 @@
         """Create an embedding from the text"""
         raise NotImplementedError(
             f"The LLM {self.__str__()} does not support embeddings"
-        )
-
-
-class ImageGenerationModel(LanguageModel, metaclass=ABCMeta):
-    """Abstract class for the llm image generation wrappers"""
-
-    @classmethod
-    def __subclasshook__(cls, subclass):
-        return hasattr(subclass, "generate_images") and callable(
-            subclass.generate_images
-        )
-
-    @abstractmethod
-    def generate_images(
-        self,
-        prompt: str,
-        n: int = 1,
-        size: str = "256x256",
-        quality: str = "standard",
-        **kwargs,
-    ) -> list:
-        """Create an image from the prompt"""
-        raise NotImplementedError(
-            f"The LLM {self.__str__()} does not support image generation"
         )