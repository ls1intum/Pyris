--- conflicted
+++ resolved
@@ -127,12 +127,6 @@
                         temperature=arguments.temperature,
                         max_tokens=arguments.max_tokens,
                     )
-<<<<<<< HEAD
-                return convert_to_iris_message(
-                    response.choices[0].message, response.usage, response.model
-                )
-            except Exception as e:
-=======
                 choice = response.choices[0]
                 if choice.finish_reason == "content_filter":
                     # I figured that an openai error would be automatically raised if the content filter activated,
@@ -147,7 +141,6 @@
                 RateLimitError,
                 InternalServerError,
             ):
->>>>>>> 7b901fe1
                 wait_time = initial_delay * (backoff_factor**attempt)
                 logging.exception(f"OpenAI error on attempt {attempt + 1}:")
                 logging.info(f"Retrying in {wait_time} seconds...")
