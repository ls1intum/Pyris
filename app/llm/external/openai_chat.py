import json
import logging
import time
from datetime import datetime
from typing import Literal, Any, Sequence, Union, Dict, Type, Callable, Optional

<<<<<<< HEAD
from langchain_core.utils.function_calling import convert_to_openai_tool
from langchain_core.tools import BaseTool
from openai import OpenAI
=======
from openai import (
    OpenAI,
    APIError,
    APITimeoutError,
    RateLimitError,
    InternalServerError,
    ContentFilterFinishReasonError,
)
>>>>>>> 7b901fe1
from openai.lib.azure import AzureOpenAI
from openai.types.chat import ChatCompletionMessage, ChatCompletionMessageParam
from openai.types.chat.completion_create_params import ResponseFormat
from pydantic import Field
from pydantic.v1 import BaseModel as LegacyBaseModel

from ...common.message_converters import map_str_to_role, map_role_to_str
from app.domain.data.text_message_content_dto import TextMessageContentDTO
from ...domain import PyrisMessage
from ...domain.data.image_message_content_dto import ImageMessageContentDTO
from ...domain.data.json_message_content_dto import JsonMessageContentDTO
from ...domain.data.tool_call_dto import ToolCallDTO
from ...domain.data.tool_message_content_dto import ToolMessageContentDTO
from ...domain.pyris_message import PyrisAIMessage
from ...llm import CompletionArguments
from ...llm.external.model import ChatModel


def convert_to_open_ai_messages(
    messages: list[PyrisMessage],
) -> list[ChatCompletionMessageParam]:
    """
    Convert a list of PyrisMessage to a list of ChatCompletionMessageParam
    """
    openai_messages = []
    for message in messages:
        openai_content = []
        for content in message.contents:
            if message.sender == "TOOL":
                match content:
                    case ToolMessageContentDTO():
                        openai_messages.append(
                            {
                                "role": "tool",
                                "content": content.tool_content,
                                "tool_call_id": content.tool_call_id,
                            }
                        )
                    case _:
                        pass
            else:
                match content:
                    case ImageMessageContentDTO():
                        openai_content.append(
                            {
                                "type": "image_url",
                                "image_url": {
                                    "url": f"data:image/jpeg;base64,{content.base64}",
                                    "detail": "high",
                                },
                            }
                        )
                    case TextMessageContentDTO():
                        openai_content.append(
                            {"type": "text", "text": content.text_content}
                        )
                    case JsonMessageContentDTO():
                        openai_content.append(
                            {
                                "type": "json_object",
                                "json_object": content.json_content,
                            }
                        )
                    case _:
                        pass

                if isinstance(message, PyrisAIMessage) and message.tool_calls:
                    openai_message = {
                        "role": map_role_to_str(message.sender),
                        "content": openai_content,
                        "tool_calls": [
                            {
                                "id": tool.id,
                                "type": tool.type,
                                "function": {
                                    "name": tool.function.name,
                                    "arguments": json.dumps(tool.function.arguments),
                                },
                            }
                            for tool in message.tool_calls
                        ],
                    }
                else:
                    openai_message = {
                        "role": map_role_to_str(message.sender),
                        "content": openai_content,
                    }
                openai_messages.append(openai_message)
    return openai_messages


def convert_to_iris_message(message: ChatCompletionMessage) -> PyrisMessage:
    """
    Convert a ChatCompletionMessage to a PyrisMessage
    """
    if message.tool_calls:
        return PyrisAIMessage(
            tool_calls=[
                ToolCallDTO(
                    id=tc.id,
                    type=tc.type,
                    function={
                        "name": tc.function.name,
                        "arguments": tc.function.arguments,
                    },
                )
                for tc in message.tool_calls
            ],
            contents=[TextMessageContentDTO(textContent="")],
            send_at=datetime.now(),
        )
    else:
        return PyrisMessage(
            sender=map_str_to_role(message.role),
            contents=[TextMessageContentDTO(textContent=message.content)],
            send_at=datetime.now(),
        )


class OpenAIChatModel(ChatModel):
    model: str
    api_key: str
    tools: Optional[
        Sequence[Union[Dict[str, Any], Type[LegacyBaseModel], Callable, BaseTool]]
    ] = Field(default_factory=list, alias="tools")
    _client: OpenAI

    def chat(
        self, messages: list[PyrisMessage], arguments: CompletionArguments
    ) -> PyrisMessage:
        # noinspection PyTypeChecker
        retries = 5
        backoff_factor = 2
        initial_delay = 1
<<<<<<< HEAD
        for attempt in range(retries):
            try:
                if arguments.response_format == "JSON":
                    if self.tools:
                        response = self._client.chat.completions.create(
                            model=self.model,
                            messages=convert_to_open_ai_messages(messages),
                            temperature=arguments.temperature,
                            max_tokens=arguments.max_tokens,
                            response_format=ResponseFormat(type="json_object"),
                            tools=self.tools,
                        )
                    else:
                        response = self._client.chat.completions.create(
                            model=self.model,
                            messages=convert_to_open_ai_messages(messages),
                            temperature=arguments.temperature,
                            max_tokens=arguments.max_tokens,
                            response_format=ResponseFormat(type="json_object"),
                        )
                else:
                    if self.tools:
                        response = self._client.chat.completions.create(
                            model=self.model,
                            messages=convert_to_open_ai_messages(messages),
                            temperature=arguments.temperature,
                            max_tokens=arguments.max_tokens,
                            tools=self.tools,
                        )
                    else:
                        response = self._client.chat.completions.create(
                            model=self.model,
                            messages=convert_to_open_ai_messages(messages),
                            temperature=arguments.temperature,
                            max_tokens=arguments.max_tokens,
                        )
                return convert_to_iris_message(response.choices[0].message)
            except Exception as e:
                wait_time = initial_delay * (backoff_factor**attempt)
                logging.warning(f"Exception on attempt {attempt + 1}: {e}")
=======
        # Maximum wait time: 1 + 2 + 4 + 8 + 16 = 31 seconds

        messages = convert_to_open_ai_messages(messages)

        for attempt in range(retries):
            try:
                if arguments.response_format == "JSON":
                    response = self._client.chat.completions.create(
                        model=self.model,
                        messages=messages,
                        temperature=arguments.temperature,
                        max_tokens=arguments.max_tokens,
                        response_format=ResponseFormatJSONObject(type="json_object"),
                    )
                else:
                    response = self._client.chat.completions.create(
                        model=self.model,
                        messages=messages,
                        temperature=arguments.temperature,
                        max_tokens=arguments.max_tokens,
                    )
                choice = response.choices[0]
                if choice.finish_reason == "content_filter":
                    # I figured that an openai error would be automatically raised if the content filter activated,
                    # but it seems that that is not the case.
                    # We don't want to retry because the same message will likely be rejected again.
                    # Raise an exception to trigger the global error handler and report a fatal error to the client.
                    raise ContentFilterFinishReasonError()
                return convert_to_iris_message(choice.message)
            except (
                APIError,
                APITimeoutError,
                RateLimitError,
                InternalServerError,
            ):
                wait_time = initial_delay * (backoff_factor**attempt)
                logging.exception(f"OpenAI error on attempt {attempt + 1}:")
>>>>>>> 7b901fe1
                logging.info(f"Retrying in {wait_time} seconds...")
                time.sleep(wait_time)
        raise Exception(f"Failed to get response from OpenAI after {retries} retries")

    def bind_tools(
        self,
        tools: Sequence[
            Union[Dict[str, Any], Type[LegacyBaseModel], Callable, BaseTool]
        ],
    ):
        self.tools = tools


class DirectOpenAIChatModel(OpenAIChatModel):
    type: Literal["openai_chat"]

    def model_post_init(self, __context: Any) -> None:
        self._client = OpenAI(api_key=self.api_key)

    def __str__(self):
        return f"OpenAIChat('{self.model}')"

    def bind_tools(
        self,
        tools: Sequence[
            Union[Dict[str, Any], Type[LegacyBaseModel], Callable, BaseTool]
        ],
    ):
        self.tools = [convert_to_openai_tool(tool) for tool in tools]


class AzureOpenAIChatModel(OpenAIChatModel):
    type: Literal["azure_chat"]
    endpoint: str
    azure_deployment: str
    api_version: str

    def model_post_init(self, __context: Any) -> None:
        self._client = AzureOpenAI(
            azure_endpoint=self.endpoint,
            azure_deployment=self.azure_deployment,
            api_version=self.api_version,
            api_key=self.api_key,
        )

    def bind_tools(
        self,
        tools: Sequence[
            Union[Dict[str, Any], Type[LegacyBaseModel], Callable, BaseTool]
        ],
    ):
        self.tools = [convert_to_openai_tool(tool) for tool in tools]

    def __str__(self):
        return f"AzureChat('{self.model}')"<|MERGE_RESOLUTION|>--- conflicted
+++ resolved
@@ -4,11 +4,8 @@
 from datetime import datetime
 from typing import Literal, Any, Sequence, Union, Dict, Type, Callable, Optional
 
-<<<<<<< HEAD
+from langchain_core.tools import BaseTool
 from langchain_core.utils.function_calling import convert_to_openai_tool
-from langchain_core.tools import BaseTool
-from openai import OpenAI
-=======
 from openai import (
     OpenAI,
     APIError,
@@ -17,7 +14,6 @@
     InternalServerError,
     ContentFilterFinishReasonError,
 )
->>>>>>> 7b901fe1
 from openai.lib.azure import AzureOpenAI
 from openai.types.chat import ChatCompletionMessage, ChatCompletionMessageParam
 from openai.types.chat.completion_create_params import ResponseFormat
@@ -152,14 +148,17 @@
         retries = 5
         backoff_factor = 2
         initial_delay = 1
-<<<<<<< HEAD
+        # Maximum wait time: 1 + 2 + 4 + 8 + 16 = 31 seconds
+
+        messages = convert_to_open_ai_messages(messages)
+
         for attempt in range(retries):
             try:
                 if arguments.response_format == "JSON":
                     if self.tools:
                         response = self._client.chat.completions.create(
                             model=self.model,
-                            messages=convert_to_open_ai_messages(messages),
+                            messages=messages,
                             temperature=arguments.temperature,
                             max_tokens=arguments.max_tokens,
                             response_format=ResponseFormat(type="json_object"),
@@ -168,7 +167,7 @@
                     else:
                         response = self._client.chat.completions.create(
                             model=self.model,
-                            messages=convert_to_open_ai_messages(messages),
+                            messages=messages,
                             temperature=arguments.temperature,
                             max_tokens=arguments.max_tokens,
                             response_format=ResponseFormat(type="json_object"),
@@ -177,7 +176,7 @@
                     if self.tools:
                         response = self._client.chat.completions.create(
                             model=self.model,
-                            messages=convert_to_open_ai_messages(messages),
+                            messages=messages,
                             temperature=arguments.temperature,
                             max_tokens=arguments.max_tokens,
                             tools=self.tools,
@@ -185,36 +184,10 @@
                     else:
                         response = self._client.chat.completions.create(
                             model=self.model,
-                            messages=convert_to_open_ai_messages(messages),
-                            temperature=arguments.temperature,
-                            max_tokens=arguments.max_tokens,
-                        )
-                return convert_to_iris_message(response.choices[0].message)
-            except Exception as e:
-                wait_time = initial_delay * (backoff_factor**attempt)
-                logging.warning(f"Exception on attempt {attempt + 1}: {e}")
-=======
-        # Maximum wait time: 1 + 2 + 4 + 8 + 16 = 31 seconds
-
-        messages = convert_to_open_ai_messages(messages)
-
-        for attempt in range(retries):
-            try:
-                if arguments.response_format == "JSON":
-                    response = self._client.chat.completions.create(
-                        model=self.model,
-                        messages=messages,
-                        temperature=arguments.temperature,
-                        max_tokens=arguments.max_tokens,
-                        response_format=ResponseFormatJSONObject(type="json_object"),
-                    )
-                else:
-                    response = self._client.chat.completions.create(
-                        model=self.model,
-                        messages=messages,
-                        temperature=arguments.temperature,
-                        max_tokens=arguments.max_tokens,
-                    )
+                            messages=messages,
+                            temperature=arguments.temperature,
+                            max_tokens=arguments.max_tokens,
+                        )
                 choice = response.choices[0]
                 if choice.finish_reason == "content_filter":
                     # I figured that an openai error would be automatically raised if the content filter activated,
@@ -227,11 +200,9 @@
                 APIError,
                 APITimeoutError,
                 RateLimitError,
-                InternalServerError,
             ):
                 wait_time = initial_delay * (backoff_factor**attempt)
                 logging.exception(f"OpenAI error on attempt {attempt + 1}:")
->>>>>>> 7b901fe1
                 logging.info(f"Retrying in {wait_time} seconds...")
                 time.sleep(wait_time)
         raise Exception(f"Failed to get response from OpenAI after {retries} retries")
