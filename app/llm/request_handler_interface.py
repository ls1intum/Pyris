from abc import ABCMeta, abstractmethod

from domain import IrisMessage
from llm.completion_arguments import CompletionArguments


class RequestHandler(metaclass=ABCMeta):
    """Interface for the request handlers"""

    @classmethod
    def __subclasshook__(cls, subclass) -> bool:
        return (
                hasattr(subclass, "complete") and callable(subclass.complete)
                and hasattr(subclass, "chat") and callable(subclass.chat)
                and hasattr(subclass, "embed") and callable(subclass.embed)
        )

    @abstractmethod
    def complete(self, prompt: str, arguments: CompletionArguments) -> str:
        """Create a completion from the prompt"""
        raise NotImplementedError

    @abstractmethod
<<<<<<< HEAD
    def chat(self, messages: list[any], arguments: CompletionArguments) -> [IrisMessage]:
=======
    def chat_completion(
        self, messages: list[any], arguments: CompletionArguments
    ) -> IrisMessage:
>>>>>>> 626a92c1
        """Create a completion from the chat messages"""
        raise NotImplementedError

    @abstractmethod
    def embed(self, text: str) -> list[float]:
        """Create an embedding from the text"""
        raise NotImplementedError<|MERGE_RESOLUTION|>--- conflicted
+++ resolved
@@ -21,13 +21,7 @@
         raise NotImplementedError
 
     @abstractmethod
-<<<<<<< HEAD
-    def chat(self, messages: list[any], arguments: CompletionArguments) -> [IrisMessage]:
-=======
-    def chat_completion(
-        self, messages: list[any], arguments: CompletionArguments
-    ) -> IrisMessage:
->>>>>>> 626a92c1
+    def chat(self, messages: list[any], arguments: CompletionArguments) -> IrisMessage:
         """Create a completion from the chat messages"""
         raise NotImplementedError
 
