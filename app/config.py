import os

from pyaml_env import parse_config
from pydantic import BaseModel


class LLMModelConfig(BaseModel):
    name: str
    description: str
    llm_credentials: dict


class APIKeyConfig(BaseModel):
    token: str
    comment: str
    llm_access: list[str]


class CacheSettings(BaseModel):
    class CacheParams(BaseModel):
        host: str
        port: int

    hazelcast: CacheParams


class Settings(BaseModel):
    class PyrisSettings(BaseModel):
<<<<<<< HEAD
        api_key: str
        cache: CacheSettings
        llm: dict
=======
        api_keys: list[APIKeyConfig]
        llms: dict[str, LLMModelConfig]
>>>>>>> a95f0aa7

    pyris: PyrisSettings

    @classmethod
    def get_settings(cls):
        postfix = "-docker" if "DOCKER" in os.environ else ""
        if "RUN_ENV" in os.environ and os.environ["RUN_ENV"] == "test":
            file_path = f"application{postfix}.test.yml"
        else:
            file_path = f"application{postfix}.yml"

        return Settings.parse_obj(parse_config(file_path))


settings = Settings.get_settings()<|MERGE_RESOLUTION|>--- conflicted
+++ resolved
@@ -26,14 +26,9 @@
 
 class Settings(BaseModel):
     class PyrisSettings(BaseModel):
-<<<<<<< HEAD
-        api_key: str
-        cache: CacheSettings
-        llm: dict
-=======
         api_keys: list[APIKeyConfig]
         llms: dict[str, LLMModelConfig]
->>>>>>> a95f0aa7
+        cache: CacheSettings
 
     pyris: PyrisSettings
 
