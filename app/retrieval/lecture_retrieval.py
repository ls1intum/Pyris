from asyncio.log import logger
from typing import List

from weaviate import WeaviateClient
from weaviate.classes.query import Filter

from ..common import convert_iris_message_to_langchain_message
from ..llm.langchain import IrisLangchainChatModel
from ..pipeline import Pipeline

from app.domain import PyrisMessage
from app.llm import (
    BasicRequestHandler,
    CompletionArguments,
    CapabilityRequestHandler,
    RequirementList,
)
from app.pipeline.shared.reranker_pipeline import RerankerPipeline
from app.vector_database.lecture_schema import init_lecture_schema, LectureSchema
from langchain_core.output_parsers import StrOutputParser
from langchain_core.prompts import (
    ChatPromptTemplate,
    SystemMessagePromptTemplate,
)

from ..pipeline.prompts.lecture_retrieval_prompts import (
    rewrite_student_query_prompt,
    lecture_retriever_initial_prompt,
    retriever_chat_history_system_prompt,
    write_hypothetical_answer_prompt,
    lecture_retrieval_initial_prompt_with_exercise_context,
    rewrite_student_query_prompt_with_exercise_context,
    write_hypothetical_answer_with_exercise_context_prompt,
)
import concurrent.futures


def merge_retrieved_chunks(
    basic_retrieved_lecture_chunks, hyde_retrieved_lecture_chunks
) -> List[dict]:
    """
    Merge the retrieved chunks from the basic and hyde retrieval methods. This function ensures that for any
    duplicate IDs, the properties from hyde_retrieved_lecture_chunks will overwrite those from
    basic_retrieved_lecture_chunks.
    """
    merged_chunks = {}
    for chunk in basic_retrieved_lecture_chunks:
        merged_chunks[chunk["id"]] = chunk["properties"]

    for chunk in hyde_retrieved_lecture_chunks:
        merged_chunks[chunk["id"]] = chunk["properties"]

    return [properties for uuid, properties in merged_chunks.items()]


def _add_last_four_messages_to_prompt(
    prompt,
    chat_history: List[PyrisMessage],
):
    """
    Adds the chat history and user question to the prompt
        :param chat_history: The chat history
        :param user_question: The user question
        :return: The prompt with the chat history
    """
    if chat_history is not None and len(chat_history) > 0:
        num_messages_to_take = min(len(chat_history), 4)
        last_messages = chat_history[-num_messages_to_take:]
        chat_history_messages = [
            convert_iris_message_to_langchain_message(message)
            for message in last_messages
        ]
        prompt += chat_history_messages
    return prompt


class LectureRetrieval(Pipeline):
    """
    Class for retrieving lecture data from the database.
    """

    def __init__(self, client: WeaviateClient, **kwargs):
        super().__init__(implementation_id="lecture_retrieval_pipeline")
        request_handler = CapabilityRequestHandler(
            requirements=RequirementList(
                gpt_version_equivalent=3.5,
                context_length=16385,
                privacy_compliance=True,
            )
        )
        completion_args = CompletionArguments(temperature=0, max_tokens=2000)
        self.llm = IrisLangchainChatModel(
            request_handler=request_handler, completion_args=completion_args
        )
        self.llm_embedding = BasicRequestHandler("embedding-small")
        self.pipeline = self.llm | StrOutputParser()
        self.collection = init_lecture_schema(client)
        self.reranker_pipeline = RerankerPipeline()

    def __call__(
        self,
        chat_history: list[PyrisMessage],
        student_query: str,
        result_limit: int,
        course_name: str = None,
        course_id: int = None,
        base_url: str = None,
        problem_statement: str = None,
        exercise_title: str = None,
    ) -> List[dict]:
        """
        Retrieve lecture data from the database.
        """
        course_language = self.fetch_course_language(course_id)

        response, response_hyde = self.run_parallel_rewrite_tasks(
            chat_history=chat_history,
            student_query=student_query,
            result_limit=result_limit,
            course_language=course_language,
            course_name=course_name,
            course_id=course_id,
            base_url=base_url,
            problem_statement=problem_statement,
            exercise_title=exercise_title,
        )

        basic_retrieved_lecture_chunks: list[dict[str, dict]] = [
            {"id": obj.uuid.int, "properties": obj.properties}
            for obj in response.objects
        ]
        hyde_retrieved_lecture_chunks: list[dict[str, dict]] = [
            {"id": obj.uuid.int, "properties": obj.properties}
            for obj in response_hyde.objects
        ]
        merged_chunks = merge_retrieved_chunks(
            basic_retrieved_lecture_chunks, hyde_retrieved_lecture_chunks
        )
        if len(merged_chunks) != 0:
            selected_chunks_index = self.reranker_pipeline(
                paragraphs=merged_chunks, query=student_query, chat_history=chat_history
            )
            return [merged_chunks[int(i)] for i in selected_chunks_index]
        return []
<<<<<<< HEAD

    def basic_lecture_retrieval(
        self,
        chat_history: list[PyrisMessage],
        student_query: str,
        result_limit: int,
        course_name: str = None,
        course_id: int = None,
        base_url: str = None,
    ) -> list[dict[str, dict]]:
        """
        Basic retrieval for pipelines thaat need performance and fast answers.
        """
        rewritten_query = self.rewrite_student_query(
            chat_history, student_query, "course_language", course_name
        )
        response = self.search_in_db(
            query=rewritten_query,
            hybrid_factor=0.9,
            result_limit=result_limit,
            course_id=course_id,
            base_url=base_url,
        )

        basic_retrieved_lecture_chunks: list[dict[str, dict]] = [
            {"id": obj.uuid.int, "properties": obj.properties}
            for obj in response.objects
        ]
        return basic_retrieved_lecture_chunks
=======
>>>>>>> 83cd32a0

    def rewrite_student_query(
        self,
        chat_history: list[PyrisMessage],
        student_query: str,
        course_language: str,
        course_name: str,
    ) -> str:
        """
        Rewrite the student query.
        """
        prompt = ChatPromptTemplate.from_messages(
            [
                ("system", lecture_retriever_initial_prompt),
                ("system", retriever_chat_history_system_prompt),
            ]
        )
        prompt = _add_last_four_messages_to_prompt(prompt, chat_history)
        prompt += SystemMessagePromptTemplate.from_template(
            rewrite_student_query_prompt
        )
        prompt_val = prompt.format_messages(
            course_language=course_language,
            course_name=course_name,
            student_query=student_query,
        )
        prompt = ChatPromptTemplate.from_messages(prompt_val)
        try:
            response = (prompt | self.pipeline).invoke({})
            logger.info(f"Response from tutor chat pipeline: {response}")
            return response
        except Exception as e:
            raise e

    def rewrite_student_query_with_exercise_context(
        self,
        chat_history: list[PyrisMessage],
        student_query: str,
        course_language: str,
        course_name: str,
        exercise_name: str,
        problem_statement: str,
    ) -> str:
        """
        Rewrite the student query to generate fitting lecture content and embed it.
        """
        prompt = ChatPromptTemplate.from_messages(
            [
                ("system", lecture_retrieval_initial_prompt_with_exercise_context),
                ("system", retriever_chat_history_system_prompt),
            ]
        )
        prompt = _add_last_four_messages_to_prompt(prompt, chat_history)
        prompt += SystemMessagePromptTemplate.from_template(
            rewrite_student_query_prompt_with_exercise_context
        )
        prompt_val = prompt.format_messages(
            course_language=course_language,
            course_name=course_name,
            exercise_name=exercise_name,
            problem_statement=problem_statement,
            student_query=student_query,
        )
        prompt = ChatPromptTemplate.from_messages(prompt_val)
        try:
            response = (prompt | self.pipeline).invoke({})
            logger.info(f"Response from tutor chat pipeline: {response}")
            return response
        except Exception as e:
            raise e

    def rewrite_elaborated_query(
        self,
        chat_history: list[PyrisMessage],
        student_query: str,
        course_language: str,
        course_name: str,
    ) -> str:
        """
        Rewrite the student query to generate fitting lecture content and embed it.
        To extract more relevant content from the vector database.
        """
        prompt = ChatPromptTemplate.from_messages(
            [
                ("system", lecture_retriever_initial_prompt),
                ("system", retriever_chat_history_system_prompt),
            ]
        )
        prompt = _add_last_four_messages_to_prompt(prompt, chat_history)
        prompt += SystemMessagePromptTemplate.from_template(
            write_hypothetical_answer_prompt
        )
        prompt_val = prompt.format_messages(
            course_language=course_language,
            course_name=course_name,
            student_query=student_query,
        )
        prompt = ChatPromptTemplate.from_messages(prompt_val)
        try:
            response = (prompt | self.pipeline).invoke({})
            logger.info(f"Response from tutor chat pipeline: {response}")
            return response
        except Exception as e:
            raise e

    def rewrite_elaborated_query_with_exercise_context(
        self,
        chat_history: list[PyrisMessage],
        student_query: str,
        course_language: str,
        course_name: str,
        exercise_name: str,
        problem_statement: str,
    ) -> str:
        """
        Rewrite the student query to generate fitting lecture content and embed it.
        To extract more relevant content from the vector database.
        """
        prompt = ChatPromptTemplate.from_messages(
            [
                ("system", lecture_retrieval_initial_prompt_with_exercise_context),
                ("system", retriever_chat_history_system_prompt),
            ]
        )
        prompt = _add_last_four_messages_to_prompt(prompt, chat_history)
        prompt += SystemMessagePromptTemplate.from_template(
            write_hypothetical_answer_with_exercise_context_prompt
        )
        prompt_val = prompt.format_messages(
            course_language=course_language,
            course_name=course_name,
            exercise_name=exercise_name,
            problem_statement=problem_statement,
            student_query=student_query,
        )
        prompt = ChatPromptTemplate.from_messages(prompt_val)
        try:
            response = (prompt | self.pipeline).invoke({})
            logger.info(f"Response from tutor chat pipeline: {response}")
            return response
        except Exception as e:
            raise e

    def search_in_db(
        self,
        query: str,
        hybrid_factor: float,
        result_limit: int,
        course_id: int = None,
        base_url: str = None,
    ):
        """
        Search the database for the given query.
        """
        # Initialize filter to None by default
        filter_weaviate = None

        # Check if course_id is provided
        if course_id:
            # Create a filter for course_id
            filter_weaviate = Filter.by_property(LectureSchema.COURSE_ID.value).equal(
                course_id
            )

            # Extend the filter based on the presence of base_url
            if base_url:
                filter_weaviate &= Filter.by_property(
                    LectureSchema.BASE_URL.value
                ).equal(base_url)
            else:
                filter_weaviate = Filter.by_property(
                    LectureSchema.BASE_URL.value
                ).equal(base_url)

        return_value = self.collection.query.hybrid(
            query=query,
            alpha=hybrid_factor,
            vector=self.llm_embedding.embed(query),
            return_properties=[
                LectureSchema.PAGE_TEXT_CONTENT.value,
                LectureSchema.COURSE_NAME.value,
                LectureSchema.LECTURE_NAME.value,
                LectureSchema.PAGE_NUMBER.value,
                LectureSchema.COURSE_ID.value,
            ],
            limit=result_limit,
            filters=filter_weaviate,
        )
        return return_value

    def run_parallel_rewrite_tasks(
        self,
        chat_history: list[PyrisMessage],
        student_query: str,
        result_limit: int,
        course_language: str,
        course_name: str = None,
        course_id: int = None,
        base_url: str = None,
        problem_statement: str = None,
        exercise_title: str = None,
    ):
        """
        Run the rewrite tasks in parallel.
        """
        if problem_statement:
            with concurrent.futures.ThreadPoolExecutor() as executor:
                # Schedule the rewrite tasks to run in parallel
                rewritten_query_future = executor.submit(
                    self.rewrite_student_query_with_exercise_context,
                    chat_history,
                    student_query,
                    course_language,
                    course_name,
                    exercise_title,
                    problem_statement,
                )
                hypothetical_answer_query_future = executor.submit(
                    self.rewrite_elaborated_query_with_exercise_context,
                    chat_history,
                    student_query,
                    course_language,
                    course_name,
                    exercise_title,
                    problem_statement,
                )

                # Get the results once both tasks are complete
                rewritten_query: str = rewritten_query_future.result()
                hypothetical_answer_query: str = (
                    hypothetical_answer_query_future.result()
                )
        else:
            with concurrent.futures.ThreadPoolExecutor() as executor:
                # Schedule the rewrite tasks to run in parallel
                rewritten_query_future = executor.submit(
                    self.rewrite_student_query,
                    chat_history,
                    student_query,
                    course_language,
                    course_name,
                )
                hypothetical_answer_query_future = executor.submit(
                    self.rewrite_elaborated_query,
                    chat_history,
                    student_query,
                    course_language,
                    course_name,
                )

                # Get the results once both tasks are complete
                rewritten_query = rewritten_query_future.result()
                hypothetical_answer_query = hypothetical_answer_query_future.result()

            # Execute the database search tasks
        with concurrent.futures.ThreadPoolExecutor() as executor:
            response_future = executor.submit(
                self.search_in_db,
                query=rewritten_query,
                hybrid_factor=0.7,
                result_limit=result_limit,
                course_id=course_id,
                base_url=base_url,
            )
            response_hyde_future = executor.submit(
                self.search_in_db,
                query=hypothetical_answer_query,
                hybrid_factor=0.9,
                result_limit=result_limit,
                course_id=course_id,
                base_url=base_url,
            )

            # Get the results once both tasks are complete
            response = response_future.result()
            response_hyde = response_hyde_future.result()

        return response, response_hyde

    def fetch_course_language(self, course_id):
        """
        Fetch the language of the course based on the course ID.
        If no specific language is set, it defaults to English.
        """
        course_language = "english"

        if course_id:
            # Fetch the first object that matches the course ID with the language property
            result = self.collection.query.fetch_objects(
                filters=Filter.by_property(LectureSchema.COURSE_ID.value).equal(
                    course_id
                ),
                limit=1,  # We only need one object to check and retrieve the language
                return_properties=[LectureSchema.COURSE_LANGUAGE.value],
            )

            # Check if the result has objects and retrieve the language
            if result.objects:
                fetched_language = result.objects[0].properties.get(
                    LectureSchema.COURSE_LANGUAGE.value
                )
                if fetched_language:
                    course_language = fetched_language

        return course_language<|MERGE_RESOLUTION|>--- conflicted
+++ resolved
@@ -142,7 +142,6 @@
             )
             return [merged_chunks[int(i)] for i in selected_chunks_index]
         return []
-<<<<<<< HEAD
 
     def basic_lecture_retrieval(
         self,
@@ -172,8 +171,6 @@
             for obj in response.objects
         ]
         return basic_retrieved_lecture_chunks
-=======
->>>>>>> 83cd32a0
 
     def rewrite_student_query(
         self,
