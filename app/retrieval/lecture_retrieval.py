from asyncio.log import logger
from typing import List

from weaviate import WeaviateClient
from weaviate.classes.query import Filter

from ..common import convert_iris_message_to_langchain_message
from ..llm.langchain import IrisLangchainChatModel
from ..pipeline import Pipeline

from app.domain import PyrisMessage
from app.llm import (
    BasicRequestHandler,
    CompletionArguments,
    CapabilityRequestHandler,
    RequirementList,
)
from app.pipeline.shared.reranker_pipeline import RerankerPipeline
from app.vector_database.lecture_schema import init_lecture_schema, LectureSchema
from langchain_core.output_parsers import StrOutputParser
from langchain_core.prompts import (
    ChatPromptTemplate,
    SystemMessagePromptTemplate,
)

from ..pipeline.prompts.lecture_retrieval_prompts import (
    rewrite_student_query_prompt,
    lecture_retriever_initial_prompt,
    retriever_chat_history_system_prompt,
    write_hypothetical_answer_prompt,
    lecture_retrieval_initial_prompt_with_exercise_context,
    rewrite_student_query_prompt_with_exercise_context,
    write_hypothetical_answer_with_exercise_context_prompt,
)
import concurrent.futures


def merge_retrieved_chunks(
    basic_retrieved_lecture_chunks, hyde_retrieved_lecture_chunks
) -> List[dict]:
    """
    Merge the retrieved chunks from the basic and hyde retrieval methods. This function ensures that for any
    duplicate IDs, the properties from hyde_retrieved_lecture_chunks will overwrite those from
    basic_retrieved_lecture_chunks.
    """
    merged_chunks = {}
    for chunk in basic_retrieved_lecture_chunks:
        merged_chunks[chunk["id"]] = chunk["properties"]

    for chunk in hyde_retrieved_lecture_chunks:
        merged_chunks[chunk["id"]] = chunk["properties"]

    return [properties for uuid, properties in merged_chunks.items()]


def _add_last_four_messages_to_prompt(
    prompt,
    chat_history: List[PyrisMessage],
):
    """
    Adds the chat history and user question to the prompt
        :param chat_history: The chat history
        :param user_question: The user question
        :return: The prompt with the chat history
    """
    if chat_history is not None and len(chat_history) > 0:
        num_messages_to_take = min(len(chat_history), 4)
        last_messages = chat_history[-num_messages_to_take:]
        chat_history_messages = [
            convert_iris_message_to_langchain_message(message)
            for message in last_messages
        ]
        prompt += chat_history_messages
    return prompt


class LectureRetrieval(Pipeline):
    """
    Class for retrieving lecture data from the database.
    """

    def __init__(self, client: WeaviateClient, **kwargs):
        super().__init__(implementation_id="lecture_retrieval_pipeline")
        request_handler = CapabilityRequestHandler(
            requirements=RequirementList(
                gpt_version_equivalent=3.5,
                context_length=16385,
                privacy_compliance=True,
            )
        )
        completion_args = CompletionArguments(temperature=0, max_tokens=2000)
        self.llm = IrisLangchainChatModel(
            request_handler=request_handler, completion_args=completion_args
        )
        self.llm_embedding = BasicRequestHandler("embedding-small")
        self.pipeline = self.llm | StrOutputParser()
        self.collection = init_lecture_schema(client)
        self.reranker_pipeline = RerankerPipeline()

    def __call__(
        self,
        chat_history: list[PyrisMessage],
        student_query: str,
        result_limit: int,
        course_name: str = None,
        course_id: int = None,
        base_url: str = None,
        problem_statement: str = None,
        exercise_title: str = None,
    ) -> List[dict]:
        """
        Retrieve lecture data from the database.
        """
        course_language = self.fetch_course_language(course_id)

        response, response_hyde = self.run_parallel_rewrite_tasks(
            chat_history=chat_history,
            student_query=student_query,
            result_limit=result_limit,
            course_language=course_language,
            course_name=course_name,
            course_id=course_id,
            base_url=base_url,
            problem_statement=problem_statement,
            exercise_title=exercise_title,
        )

        basic_retrieved_lecture_chunks: list[dict[str, dict]] = [
            {"id": obj.uuid.int, "properties": obj.properties}
            for obj in response.objects
        ]
        hyde_retrieved_lecture_chunks: list[dict[str, dict]] = [
            {"id": obj.uuid.int, "properties": obj.properties}
            for obj in response_hyde.objects
        ]
        merged_chunks = merge_retrieved_chunks(
            basic_retrieved_lecture_chunks, hyde_retrieved_lecture_chunks
        )
        if len(merged_chunks) != 0:
            selected_chunks_index = self.reranker_pipeline(
                paragraphs=merged_chunks, query=student_query, chat_history=chat_history
            )
            return [merged_chunks[int(i)] for i in selected_chunks_index]
        return []
<<<<<<< HEAD

    def basic_lecture_retrieval(
        self,
        chat_history: list[PyrisMessage],
        student_query: str,
        result_limit: int,
        course_name: str = None,
        course_id: int = None,
        base_url: str = None,
    ) -> list[dict[str, dict]]:
        """
        Basic retrieval for pipelines thaat need performance and fast answers.
        """
        rewritten_query = self.rewrite_student_query(
            chat_history, student_query, "course_language", course_name
        )
        response = self.search_in_db(
            query=rewritten_query,
            hybrid_factor=0.9,
            result_limit=result_limit,
            course_id=course_id,
            base_url=base_url,
        )

        basic_retrieved_lecture_chunks: list[dict[str, dict]] = [
            {"id": obj.uuid.int, "properties": obj.properties}
            for obj in response.objects
        ]
        return basic_retrieved_lecture_chunks
=======
>>>>>>> 488265ff

    def rewrite_student_query(
        self,
        chat_history: list[PyrisMessage],
        student_query: str,
        course_language: str,
        course_name: str,
    ) -> str:
        """
        Rewrite the student query.
        """
        prompt = ChatPromptTemplate.from_messages(
            [
                ("system", lecture_retriever_initial_prompt),
                ("system", retriever_chat_history_system_prompt),
            ]
        )
        prompt = _add_last_four_messages_to_prompt(prompt, chat_history)
        prompt += SystemMessagePromptTemplate.from_template(
            rewrite_student_query_prompt
        )
        prompt_val = prompt.format_messages(
            course_language=course_language,
            course_name=course_name,
            student_query=student_query,
        )
        prompt = ChatPromptTemplate.from_messages(prompt_val)
        try:
            response = (prompt | self.pipeline).invoke({})
            logger.info(f"Response from exercise chat pipeline: {response}")
            return response
        except Exception as e:
            raise e

    def rewrite_student_query_with_exercise_context(
        self,
        chat_history: list[PyrisMessage],
        student_query: str,
        course_language: str,
        course_name: str,
        exercise_name: str,
        problem_statement: str,
    ) -> str:
        """
        Rewrite the student query to generate fitting lecture content and embed it.
        """
        prompt = ChatPromptTemplate.from_messages(
            [
                ("system", lecture_retrieval_initial_prompt_with_exercise_context),
                ("system", retriever_chat_history_system_prompt),
            ]
        )
        prompt = _add_last_four_messages_to_prompt(prompt, chat_history)
        prompt += SystemMessagePromptTemplate.from_template(
            rewrite_student_query_prompt_with_exercise_context
        )
        prompt_val = prompt.format_messages(
            course_language=course_language,
            course_name=course_name,
            exercise_name=exercise_name,
            problem_statement=problem_statement,
            student_query=student_query,
        )
        prompt = ChatPromptTemplate.from_messages(prompt_val)
        try:
            response = (prompt | self.pipeline).invoke({})
            logger.info(f"Response from exercise chat pipeline: {response}")
            return response
        except Exception as e:
            raise e

    def rewrite_elaborated_query(
        self,
        chat_history: list[PyrisMessage],
        student_query: str,
        course_language: str,
        course_name: str,
    ) -> str:
        """
        Rewrite the student query to generate fitting lecture content and embed it.
        To extract more relevant content from the vector database.
        """
        prompt = ChatPromptTemplate.from_messages(
            [
                ("system", lecture_retriever_initial_prompt),
                ("system", retriever_chat_history_system_prompt),
            ]
        )
        prompt = _add_last_four_messages_to_prompt(prompt, chat_history)
        prompt += SystemMessagePromptTemplate.from_template(
            write_hypothetical_answer_prompt
        )
        prompt_val = prompt.format_messages(
            course_language=course_language,
            course_name=course_name,
            student_query=student_query,
        )
        prompt = ChatPromptTemplate.from_messages(prompt_val)
        try:
            response = (prompt | self.pipeline).invoke({})
<<<<<<< HEAD
            logger.info(f"Response from exercise chat pipeline: {response}")
=======
            logger.info(f"Response from lecture chat pipeline: {response}")
>>>>>>> 488265ff
            return response
        except Exception as e:
            raise e

    def rewrite_elaborated_query_with_exercise_context(
        self,
        chat_history: list[PyrisMessage],
        student_query: str,
        course_language: str,
        course_name: str,
        exercise_name: str,
        problem_statement: str,
    ) -> str:
        """
        Rewrite the student query to generate fitting lecture content and embed it.
        To extract more relevant content from the vector database.
        """
        prompt = ChatPromptTemplate.from_messages(
            [
                ("system", lecture_retrieval_initial_prompt_with_exercise_context),
                ("system", retriever_chat_history_system_prompt),
            ]
        )
        prompt = _add_last_four_messages_to_prompt(prompt, chat_history)
        prompt += SystemMessagePromptTemplate.from_template(
            write_hypothetical_answer_with_exercise_context_prompt
        )
        prompt_val = prompt.format_messages(
            course_language=course_language,
            course_name=course_name,
            exercise_name=exercise_name,
            problem_statement=problem_statement,
            student_query=student_query,
        )
        prompt = ChatPromptTemplate.from_messages(prompt_val)
        try:
            response = (prompt | self.pipeline).invoke({})
            logger.info(f"Response from exercise chat pipeline: {response}")
            return response
        except Exception as e:
            raise e

    def search_in_db(
        self,
        query: str,
        hybrid_factor: float,
        result_limit: int,
        course_id: int = None,
        base_url: str = None,
    ):
        """
        Search the database for the given query.
        """
<<<<<<< HEAD
        logger.info(f"Searching in the database for query: {query}")
=======
>>>>>>> 488265ff
        # Initialize filter to None by default
        filter_weaviate = None

        # Check if course_id is provided
        if course_id:
            # Create a filter for course_id
            filter_weaviate = Filter.by_property(LectureSchema.COURSE_ID.value).equal(
                course_id
            )

            # Extend the filter based on the presence of base_url
            if base_url:
                filter_weaviate &= Filter.by_property(
                    LectureSchema.BASE_URL.value
                ).equal(base_url)

<<<<<<< HEAD
        vec = self.llm_embedding.embed(query)
=======
>>>>>>> 488265ff
        return_value = self.collection.query.hybrid(
            query=query,
            alpha=hybrid_factor,
            vector=vec,
            return_properties=[
                LectureSchema.PAGE_TEXT_CONTENT.value,
                LectureSchema.COURSE_NAME.value,
                LectureSchema.LECTURE_NAME.value,
                LectureSchema.PAGE_NUMBER.value,
                LectureSchema.COURSE_ID.value,
            ],
            limit=result_limit,
            filters=filter_weaviate,
        )
        return return_value

    def run_parallel_rewrite_tasks(
        self,
        chat_history: list[PyrisMessage],
        student_query: str,
        result_limit: int,
        course_language: str,
        course_name: str = None,
        course_id: int = None,
        base_url: str = None,
        problem_statement: str = None,
        exercise_title: str = None,
    ):
        """
        Run the rewrite tasks in parallel.
        """
        if problem_statement:
            with concurrent.futures.ThreadPoolExecutor() as executor:
                # Schedule the rewrite tasks to run in parallel
                rewritten_query_future = executor.submit(
                    self.rewrite_student_query_with_exercise_context,
                    chat_history,
                    student_query,
                    course_language,
                    course_name,
                    exercise_title,
                    problem_statement,
                )
                hypothetical_answer_query_future = executor.submit(
                    self.rewrite_elaborated_query_with_exercise_context,
                    chat_history,
                    student_query,
                    course_language,
                    course_name,
                    exercise_title,
                    problem_statement,
                )

                # Get the results once both tasks are complete
                rewritten_query: str = rewritten_query_future.result()
                hypothetical_answer_query: str = (
                    hypothetical_answer_query_future.result()
                )
        else:
            with concurrent.futures.ThreadPoolExecutor() as executor:
                # Schedule the rewrite tasks to run in parallel
                rewritten_query_future = executor.submit(
                    self.rewrite_student_query,
                    chat_history,
                    student_query,
                    course_language,
                    course_name,
                )
                hypothetical_answer_query_future = executor.submit(
                    self.rewrite_elaborated_query,
                    chat_history,
                    student_query,
                    course_language,
                    course_name,
                )

                # Get the results once both tasks are complete
                rewritten_query = rewritten_query_future.result()
                hypothetical_answer_query = hypothetical_answer_query_future.result()

            # Execute the database search tasks
        with concurrent.futures.ThreadPoolExecutor() as executor:
            response_future = executor.submit(
                self.search_in_db,
                query=rewritten_query,
                hybrid_factor=0.7,
                result_limit=result_limit,
                course_id=course_id,
                base_url=base_url,
            )
            response_hyde_future = executor.submit(
                self.search_in_db,
                query=hypothetical_answer_query,
                hybrid_factor=0.9,
                result_limit=result_limit,
                course_id=course_id,
                base_url=base_url,
            )

            # Get the results once both tasks are complete
            response = response_future.result()
            response_hyde = response_hyde_future.result()

        return response, response_hyde

    def fetch_course_language(self, course_id):
        """
        Fetch the language of the course based on the course ID.
        If no specific language is set, it defaults to English.
        """
        course_language = "english"

        if course_id:
            # Fetch the first object that matches the course ID with the language property
            result = self.collection.query.fetch_objects(
                filters=Filter.by_property(LectureSchema.COURSE_ID.value).equal(
                    course_id
                ),
                limit=1,  # We only need one object to check and retrieve the language
                return_properties=[LectureSchema.COURSE_LANGUAGE.value],
            )

            # Check if the result has objects and retrieve the language
            if result.objects:
                fetched_language = result.objects[0].properties.get(
                    LectureSchema.COURSE_LANGUAGE.value
                )
                if fetched_language:
                    course_language = fetched_language

        return course_language<|MERGE_RESOLUTION|>--- conflicted
+++ resolved
@@ -142,7 +142,6 @@
             )
             return [merged_chunks[int(i)] for i in selected_chunks_index]
         return []
-<<<<<<< HEAD
 
     def basic_lecture_retrieval(
         self,
@@ -172,8 +171,6 @@
             for obj in response.objects
         ]
         return basic_retrieved_lecture_chunks
-=======
->>>>>>> 488265ff
 
     def rewrite_student_query(
         self,
@@ -274,11 +271,7 @@
         prompt = ChatPromptTemplate.from_messages(prompt_val)
         try:
             response = (prompt | self.pipeline).invoke({})
-<<<<<<< HEAD
-            logger.info(f"Response from exercise chat pipeline: {response}")
-=======
-            logger.info(f"Response from lecture chat pipeline: {response}")
->>>>>>> 488265ff
+            logger.info(f"Response from retirval pipeline: {response}")
             return response
         except Exception as e:
             raise e
@@ -332,10 +325,7 @@
         """
         Search the database for the given query.
         """
-<<<<<<< HEAD
         logger.info(f"Searching in the database for query: {query}")
-=======
->>>>>>> 488265ff
         # Initialize filter to None by default
         filter_weaviate = None
 
@@ -352,10 +342,7 @@
                     LectureSchema.BASE_URL.value
                 ).equal(base_url)
 
-<<<<<<< HEAD
         vec = self.llm_embedding.embed(query)
-=======
->>>>>>> 488265ff
         return_value = self.collection.query.hybrid(
             query=query,
             alpha=hybrid_factor,
