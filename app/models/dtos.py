from enum import Enum
from pydantic import BaseModel, Field
from datetime import datetime


<<<<<<< HEAD
class LLMModel(str, Enum):
    GPT35_TURBO = "GPT35_TURBO"
    GPT35_TURBO_16K_0613 = "GPT35_TURBO_16K_0613"
    GPT35_TURBO_0613 = "GPT35_TURBO_0613"


class LLMStatus(str, Enum):
    UP = "UP"
    DOWN = "DOWN"
    NOT_AVAILABLE = "NOT_AVAILABLE"


=======
>>>>>>> a95f0aa7
class ContentType(str, Enum):
    TEXT = "text"


class Content(BaseModel):
    text_content: str = Field(..., alias="textContent")
    type: ContentType


class SendMessageRequest(BaseModel):
    class Template(BaseModel):
        id: int
        content: str

    template: Template
    preferred_model: str = Field(..., alias="preferredModel")
    parameters: dict


class SendMessageResponse(BaseModel):
    class Message(BaseModel):
        sent_at: datetime = Field(
            alias="sentAt", default_factory=datetime.utcnow
        )
        content: list[Content]

<<<<<<< HEAD
    used_model: LLMModel = Field(..., alias="usedModel")
    message: Message


class ModelStatus(BaseModel):
    model: LLMModel
    status: LLMStatus
=======
    used_model: str = Field(..., alias="usedModel")
    message: Message


class LLMModelResponse(BaseModel):
    id: str
    name: str
    description: str
>>>>>>> a95f0aa7
<|MERGE_RESOLUTION|>--- conflicted
+++ resolved
@@ -1,13 +1,6 @@
 from enum import Enum
 from pydantic import BaseModel, Field
 from datetime import datetime
-
-
-<<<<<<< HEAD
-class LLMModel(str, Enum):
-    GPT35_TURBO = "GPT35_TURBO"
-    GPT35_TURBO_16K_0613 = "GPT35_TURBO_16K_0613"
-    GPT35_TURBO_0613 = "GPT35_TURBO_0613"
 
 
 class LLMStatus(str, Enum):
@@ -16,8 +9,6 @@
     NOT_AVAILABLE = "NOT_AVAILABLE"
 
 
-=======
->>>>>>> a95f0aa7
 class ContentType(str, Enum):
     TEXT = "text"
 
@@ -44,21 +35,16 @@
         )
         content: list[Content]
 
-<<<<<<< HEAD
-    used_model: LLMModel = Field(..., alias="usedModel")
+    used_model: str = Field(..., alias="usedModel")
     message: Message
 
 
 class ModelStatus(BaseModel):
-    model: LLMModel
+    model: str
     status: LLMStatus
-=======
-    used_model: str = Field(..., alias="usedModel")
-    message: Message
 
 
 class LLMModelResponse(BaseModel):
     id: str
     name: str
-    description: str
->>>>>>> a95f0aa7
+    description: str