--- conflicted
+++ resolved
@@ -12,13 +12,8 @@
 from app.domain.rewriting_pipeline_execution_dto import RewritingPipelineExecutionDTO
 from app.llm import CapabilityRequestHandler, RequirementList, CompletionArguments
 from app.pipeline import Pipeline
-<<<<<<< HEAD
 from app.pipeline.prompts.rewriting_prompts import faq_system_prompt, problem_statement_system_prompt
 from app.web.status.status_update import  RewritingCallback
-=======
-from app.pipeline.prompts.faq_rewriting import system_prompt_faq
-from app.web.status.status_update import RewritingCallback
->>>>>>> 8760e60d
 
 logger = logging.getLogger(__name__)
 
@@ -29,15 +24,10 @@
     output_parser: PydanticOutputParser
     variant: Literal["faq", "problem_statement"]
 
-<<<<<<< HEAD
     def __init__(self, callback: RewritingCallback, variant: Literal["faq", "problem_statement"]):
         super().__init__(
             implementation_id="rewriting_pipeline_reference_impl"
         )
-=======
-    def __init__(self, callback: Optional[RewritingCallback] = None):
-        super().__init__(implementation_id="rewriting_pipeline_reference_impl")
->>>>>>> 8760e60d
         self.callback = callback
         self.request_handler = CapabilityRequestHandler(
             requirements=RequirementList(
