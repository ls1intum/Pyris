--- conflicted
+++ resolved
@@ -227,22 +227,13 @@
         Interpret the image passed
         """
         image_interpretation_prompt = TextMessageContentDTO(
-<<<<<<< HEAD
-            text_content=f"This page is part of the {name_of_lecture} university lecture,"
-            f" I am the professor that created these slides and"
-            f" Please interpret this slide in an academic way, "
-            f"respond only with the explanation in {course_language}."
+            text_content=f"This page is part of the {name_of_lecture} university lecture."
+            f"I am the professor that created these slides, "
+            f" please interpret this slide in an academic way. "
             f"For more context here is the content of the previous slide:\n "
             f" {last_page_content} \n\n"
-            f"Only repond with the slide explanation and interpretation in {course_language}, "
+            f" Only repond with the slide explanation and interpretation in {course_language}, "
             f"do not add anything else to your response.Your explanation should not exceed 350 words."
-=======
-            text_content=f"This page is part of the {name_of_lecture} university lecture, "
-            f" explain what is on the slide in an academic way, "
-            f"respond only with the explanation in {course_language}."
-            f"For more context here is the content of the previous slide: "
-            f" {last_page_content}"
->>>>>>> 0768e5ad
         )
         image = ImageMessageContentDTO(base64=img_base64)
         iris_message = PyrisMessage(
