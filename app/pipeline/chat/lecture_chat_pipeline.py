--- conflicted
+++ resolved
@@ -106,14 +106,7 @@
         prompt_val = self.prompt.format_messages()
         self.prompt = ChatPromptTemplate.from_messages(prompt_val)
         try:
-<<<<<<< HEAD
             response = (self.prompt | self.pipeline).with_config({"run_name": "Lecture Chat Prompt"}).invoke({})
-            response_with_citation = self.citation_pipeline(
-                retrieved_lecture_chunks, response
-            )
-=======
-            response = (self.prompt | self.pipeline).invoke({})
->>>>>>> a36035a9
             logger.info(f"Response from lecture chat pipeline: {response}")
             return response
         except Exception as e:
