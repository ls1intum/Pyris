--- conflicted
+++ resolved
@@ -102,10 +102,7 @@
             result_limit=10,
             course_name=dto.course.name,
             course_id=dto.course.id,
-<<<<<<< HEAD
-=======
             base_url=dto.settings.artemis_base_url,
->>>>>>> 83cd32a0
         )
 
         self._add_relevant_chunks_to_prompt(retrieved_lecture_chunks)
