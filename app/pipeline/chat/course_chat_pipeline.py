--- conflicted
+++ resolved
@@ -232,11 +232,7 @@
             regarding their progress overall or in a specific area.
             A competency has the following attributes: name, description, taxonomy, soft due date, optional,
             and mastery threshold.
-<<<<<<< HEAD
-            The response may include metrics for each competency, such as progress and confidence (0%-100%).
-=======
             The response may include metrics for each competency, such as progress and mastery (0% - 100%).
->>>>>>> d86b134f
             These are system-generated.
             The judgment of learning (JOL) values indicate the self-reported mastery by the student (0 - 5, 5 star).
             The object describing it also indicates the system-computed mastery at the time when the student
@@ -251,15 +247,7 @@
                     "info": competency_metrics.competency_information.get(comp, None),
                     "exercise_ids": competency_metrics.exercises.get(comp, []),
                     "progress": competency_metrics.progress.get(comp, 0),
-<<<<<<< HEAD
-                    "confidence": competency_metrics.confidence.get(comp, 0),
-                    "mastery": (
-                        (1 - weight) * competency_metrics.progress.get(comp, 0)
-                        + weight * competency_metrics.confidence.get(comp, 0)
-                    ),
-=======
                     "mastery": get_mastery(competency_metrics.progress.get(comp, 0), competency_metrics.confidence.get(comp, 0)),
->>>>>>> d86b134f
                     "judgment_of_learning": (
                         competency_metrics.jol_values.get[comp].json()
                         if competency_metrics.jol_values
