import json
import logging
import traceback
import typing
from datetime import datetime
from typing import List, Optional, Union

import pytz
from langchain.agents import create_structured_chat_agent, AgentExecutor
from langchain_core.output_parsers import StrOutputParser
from langchain_core.prompts import (
    ChatPromptTemplate,
)
from langchain_core.runnables import Runnable
from langchain_core.tools import tool
from langsmith import traceable
from weaviate.collections.classes.filters import Filter

from .interaction_suggestion_pipeline import (
    InteractionSuggestionPipeline,
)
from .lecture_chat_pipeline import LectureChatPipeline
from ..shared.citation_pipeline import CitationPipeline
from ...common import convert_iris_message_to_langchain_message
from ...domain import PyrisMessage
from ...llm import CapabilityRequestHandler, RequirementList
from ..prompts.iris_course_chat_prompts import (
    tell_iris_initial_system_prompt,
    tell_begin_agent_prompt,
    tell_chat_history_exists_prompt,
    tell_no_chat_history_prompt,
    tell_format_reminder_prompt,
    tell_begin_agent_jol_prompt,
)
from ..prompts.iris_course_chat_prompts_elicit import (
    elicit_iris_initial_system_prompt,
    elicit_begin_agent_prompt,
    elicit_chat_history_exists_prompt,
    elicit_no_chat_history_prompt,
    elicit_format_reminder_prompt,
    elicit_begin_agent_jol_prompt,
)
from ...domain import CourseChatPipelineExecutionDTO
from ...retrieval.lecture_retrieval import LectureRetrieval
from ...vector_database.database import VectorDatabase
from ...vector_database.lecture_schema import LectureSchema
from ...web.status.status_update import (
    CourseChatStatusCallback,
)
from ...llm import CompletionArguments
from ...llm.langchain import IrisLangchainChatModel

from ..pipeline import Pipeline

logger = logging.getLogger(__name__)


def get_mastery(progress, confidence):
    """
    Calculates a user's mastery level for competency given the progress.

    :param competency_progress: The user's progress
    :return: The mastery level
    """

    return min(100, max(0, round(progress * confidence)))


class CourseChatPipeline(Pipeline):
    """Course chat pipeline that answers course related questions from students."""

    llm: IrisLangchainChatModel
    pipeline: Runnable
    lecture_pipeline: LectureChatPipeline
    suggestion_pipeline: InteractionSuggestionPipeline
    citation_pipeline: CitationPipeline
    callback: CourseChatStatusCallback
    prompt: ChatPromptTemplate
    variant: str
    retrieved_paragraphs: List[dict] = None

    def __init__(self, callback: CourseChatStatusCallback, variant: str = "default"):
        super().__init__(implementation_id="course_chat_pipeline")

        self.variant = variant

        # Set the langchain chat model
        request_handler = CapabilityRequestHandler(
            requirements=RequirementList(
                gpt_version_equivalent=4.5,
                context_length=16385,
                json_mode=True,
            )
        )
        completion_args = CompletionArguments(
            temperature=0, max_tokens=2000, response_format="JSON"
        )
        self.llm = IrisLangchainChatModel(
            request_handler=request_handler, completion_args=completion_args
        )
        self.callback = callback

        self.db = VectorDatabase()
        self.retriever = LectureRetrieval(self.db.client)
        self.suggestion_pipeline = InteractionSuggestionPipeline(variant="course")
        self.citation_pipeline = CitationPipeline()

        # Create the pipeline
        self.pipeline = self.llm | StrOutputParser()

    def __repr__(self):
        return f"{self.__class__.__name__}(llm={self.llm})"

    def __str__(self):
        return f"{self.__class__.__name__}(llm={self.llm})"

    @traceable(name="Course Chat Pipeline")
    def __call__(self, dto: CourseChatPipelineExecutionDTO, **kwargs):
        """
        Runs the pipeline
            :param dto: The pipeline execution data transfer object
            :param kwargs: The keyword arguments
        """

        # Define tools
        @tool
        def get_exercise_list() -> list[dict]:
            """
            Get the list of exercises in the course.
            Use this if the student asks you about an exercise.
            Note: The exercise contains a list of submissions (timestamp and score) of this student so you
            can provide additional context regarding their progress and tendencies over time.
            Also, ensure to use the provided current date and time and compare it to the start date and due date etc.
            Do not recommend that the student should work on exercises with a past due date.
            The submissions array tells you about the status of the student in this exercise:
            You see when the student submitted the exercise and what score they got.
            A 100% score means the student solved the exercise correctly and completed it.
            """
            self.callback.in_progress("Reading exercise list ...")
            current_time = datetime.now(tz=pytz.UTC)
            exercises = []
            for exercise in dto.course.exercises:
                exercise_dict = exercise.dict()
                exercise_dict["due_date_over"] = (
                    exercise.due_date < current_time if exercise.due_date else None
                )
                exercises.append(exercise_dict)
            return exercises

        @tool
        def get_course_details() -> dict:
            """
            Get the following course details: course name, course description, programming language, course start date,
            and course end date.
            """
            self.callback.in_progress("Reading course details ...")
            return {
                "course_name": (
                    dto.course.name if dto.course else "No course provided"
                ),
                "course_description": (
                    dto.course.description
                    if dto.course and dto.course.description
                    else "No course description provided"
                ),
                "programming_language": (
                    dto.course.default_programming_language
                    if dto.course and dto.course.default_programming_language
                    else "No course provided"
                ),
                "course_start_date": (
                    datetime_to_string(dto.course.start_time)
                    if dto.course and dto.course.start_time
                    else "No start date provided"
                ),
                "course_end_date": (
                    datetime_to_string(dto.course.end_time)
                    if dto.course and dto.course.end_time
                    else "No end date provided"
                ),
            }

        @tool
        def get_student_exercise_metrics(
            exercise_ids: typing.List[int],
        ) -> Union[dict[int, dict], str]:
            """
            Get the student exercise metrics for the given exercises.
            Important: You have to pass the correct exercise ids here. If you don't know it,
            check out the exercise list first and look up the id of the exercise you are interested in.
            UNDER NO CIRCUMSTANCES GUESS THE ID, such as 12345. Always use the correct ids.
            You must pass an array of IDs. It can be more than one.
            The following metrics are returned:
            - global_average_score: The average score of all students in the exercise.
            - score_of_student: The score of the student.
            - global_average_latest_submission: The average relative time of the latest
            submissions of all students in the exercise.
            - latest_submission_of_student: The relative time of the latest submission of the student.
            """
            self.callback.in_progress("Checking your statistics ...")
            if not dto.metrics or not dto.metrics.exercise_metrics:
                return "No data available!! Do not requery."
            metrics = dto.metrics.exercise_metrics
            if metrics.average_score and any(
                exercise_id in metrics.average_score for exercise_id in exercise_ids
            ):
                return {
                    exercise_id: {
                        "global_average_score": metrics.average_score[exercise_id],
                        "score_of_student": metrics.score.get(exercise_id, None),
                        "global_average_latest_submission": metrics.average_latest_submission.get(
                            exercise_id, None
                        ),
                        "latest_submission_of_student": metrics.latest_submission.get(
                            exercise_id, None
                        ),
                    }
                    for exercise_id in exercise_ids
                    if exercise_id in metrics.average_score
                }
            else:
                return "No data available! Do not requery."

        @tool
        def get_competency_list() -> list:
            """
            Get the list of competencies in the course.
            Exercises might be associated with competencies. A competency is a skill or knowledge that a student
            should have after completing the course, and instructors may add lectures and exercises
            to these competencies.
            You can use this if the students asks you about a competency, or if you want to provide additional context
            regarding their progress overall or in a specific area.
            A competency has the following attributes: name, description, taxonomy, soft due date, optional,
            and mastery threshold.
            The response may include metrics for each competency, such as progress and confidence (0%-100%).
            These are system-generated.
            The judgment of learning (JOL) values indicate the self-reported confidence by the student (0-5, 5 star).
            The object describing it also indicates the system-computed confidence at the time when the student
            added their JoL assessment.
            """
            self.callback.in_progress("Reading competency list ...")
            if not dto.metrics or not dto.metrics.competency_metrics:
                return dto.course.competencies
            competency_metrics = dto.metrics.competency_metrics
            weight = 2.0 / 3.0
            return [
                {
                    "info": competency_metrics.competency_information.get(comp, None),
                    "exercise_ids": competency_metrics.exercises.get(comp, []),
                    "progress": competency_metrics.progress.get(comp, 0),
                    "confidence": competency_metrics.confidence.get(comp, 0),
                    "mastery": (
                        (1 - weight) * competency_metrics.progress.get(comp, 0)
                        + weight * competency_metrics.confidence.get(comp, 0)
                    ),
                    "judgment_of_learning": (
                        competency_metrics.jol_values.get[comp].json()
                        if competency_metrics.jol_values
                        and comp in competency_metrics.jol_values
                        else None
                    ),
                }
                for comp in competency_metrics.competency_information
            ]

        @tool()
        def lecture_content_retrieval(prompt: str) -> str:
            """
            Retrieve content from indexed lecture slides.
            The query should be a natural language question that can be answered by looking into the lecture materials.
            This will run a RAG retrieval on the indexed lecture slides and return the most relevant paragraphs.
            Use this if you think it can be useful to answer the student's question, or if the student explicitly asks
            a question about the lecture content or slides.
            Only use this once.
            """
            self.callback.in_progress("Retrieving lecture content ...")
            self.retrieved_paragraphs = self.retriever(
                chat_history=history,
                student_query=query.contents[0].text_content,
                result_limit=5,
                course_name=dto.course.name,
                course_id=dto.course.id,
                base_url=dto.settings.artemis_base_url,
            )

            result = ""
            for paragraph in self.retrieved_paragraphs:
                lct = "Lecture: {}, Page: {}\nContent:\n---{}---\n\n".format(
                    paragraph.get(LectureSchema.LECTURE_NAME.value),
                    paragraph.get(LectureSchema.PAGE_NUMBER.value),
                    paragraph.get(LectureSchema.PAGE_TEXT_CONTENT.value),
                )
                result += lct
            return result

        if dto.user.id % 3 < 2:
            iris_initial_system_prompt = tell_iris_initial_system_prompt
            begin_agent_prompt = tell_begin_agent_prompt
            chat_history_exists_prompt = tell_chat_history_exists_prompt
            no_chat_history_prompt = tell_no_chat_history_prompt
            format_reminder_prompt = tell_format_reminder_prompt
            begin_agent_jol_prompt = tell_begin_agent_jol_prompt
        else:
            iris_initial_system_prompt = elicit_iris_initial_system_prompt
            begin_agent_prompt = elicit_begin_agent_prompt
            chat_history_exists_prompt = elicit_chat_history_exists_prompt
            no_chat_history_prompt = elicit_no_chat_history_prompt
            format_reminder_prompt = elicit_format_reminder_prompt
            begin_agent_jol_prompt = elicit_begin_agent_jol_prompt

        try:
            logger.info("Running course chat pipeline...")
            history: List[PyrisMessage] = dto.chat_history[-5:] or []
            query: Optional[PyrisMessage] = (
                dto.chat_history[-1] if dto.chat_history else None
            )

            # Set up the initial prompt
            initial_prompt_with_date = iris_initial_system_prompt.replace(
                "{current_date}",
                datetime.now(tz=pytz.UTC).strftime("%Y-%m-%d %H:%M:%S"),
            )

            if self.variant == "jol":
                comp = next(
                    (
                        c
                        for c in dto.course.competencies
                        if c.id == dto.competency_jol.competency_id
                    ),
                    None,
                )
                agent_prompt = begin_agent_jol_prompt
                params = {
                    "jol": json.dumps(
                        {
                            "value": dto.competency_jol.jol_value,
                            "competency_mastery": get_mastery(
                                dto.competency_jol.competency_progress,
                                dto.competency_jol.competency_confidence,
                            ),
                        }
                    ),
                    "competency": comp.json(),
                }
            else:
                agent_prompt = (
                    begin_agent_prompt if query is not None else no_chat_history_prompt
                )
                params = {
                    "course_name": (
                        dto.course.name if dto.course else "<Unknown course name>"
                    ),
                }

            if query is not None:
                # Add the conversation to the prompt
                chat_history_messages = [
                    convert_iris_message_to_langchain_message(message)
                    for message in history
                ]
                self.prompt = ChatPromptTemplate.from_messages(
                    [
                        (
                            "system",
                            initial_prompt_with_date
                            + "\n"
                            + chat_history_exists_prompt
                            + "\n"
                            + agent_prompt,
                        ),
                        *chat_history_messages,
                        ("system", format_reminder_prompt),
                    ]
                )
            else:
                self.prompt = ChatPromptTemplate.from_messages(
                    [
                        (
                            "system",
                            initial_prompt_with_date
                            + "\n"
                            + agent_prompt
                            + "\n"
                            + format_reminder_prompt,
                        ),
                    ]
                )

            tools = [
                get_course_details,
                get_exercise_list,
                get_student_exercise_metrics,
                get_competency_list,
            ]
            if self.should_allow_lecture_tool(dto.course.id):
                tools.append(lecture_content_retrieval)

            agent = create_structured_chat_agent(
                llm=self.llm, tools=tools, prompt=self.prompt
            )
            agent_executor = AgentExecutor(
                agent=agent, tools=tools, verbose=True, max_iterations=5
            )

            out = None
            self.callback.in_progress()
            for step in agent_executor.iter(params):
                print("STEP:", step)
                if step.get("output", None):
                    out = step["output"]

            if self.retrieved_paragraphs:
                self.callback.in_progress("Augmenting response ...")
                out = self.citation_pipeline(self.retrieved_paragraphs, out)

            self.callback.done("Response created", final_result=out)

<<<<<<< HEAD
            try:
                self.callback.skip("Skipping suggestion generation.")
                # if out:
                #     suggestion_dto = InteractionSuggestionPipelineExecutionDTO()
                #     suggestion_dto.chat_history = dto.chat_history
                #     suggestion_dto.last_message = out
                #     suggestions = self.suggestion_pipeline(suggestion_dto)
                #     self.callback.done(final_result=None, suggestions=suggestions)
                # else:
                #     # This should never happen but whatever
                #     self.callback.skip(
                #         "Skipping suggestion generation as no output was generated."
                #     )
            except Exception as e:
                logger.error(
                    "An error occurred while running the course chat interaction suggestion pipeline",
                    exc_info=e,
                )
                traceback.print_exc()
                self.callback.error("Generating interaction suggestions failed.")
=======
            # try:
            #     # if out:
            #     #     suggestion_dto = InteractionSuggestionPipelineExecutionDTO()
            #     #     suggestion_dto.chat_history = dto.chat_history
            #     #     suggestion_dto.last_message = out
            #     #     suggestions = self.suggestion_pipeline(suggestion_dto)
            #     #     self.callback.done(final_result=None, suggestions=suggestions)
            #     # else:
            #     #     # This should never happen but whatever
            #     #     self.callback.skip(
            #     #         "Skipping suggestion generation as no output was generated."
            #     #     )
            # except Exception as e:
            #     logger.error(
            #         "An error occurred while running the course chat interaction suggestion pipeline",
            #         exc_info=e,
            #     )
            #     traceback.print_exc()
            #     self.callback.error("Generating interaction suggestions failed.")
>>>>>>> ace007c3
        except Exception as e:
            logger.error(
                "An error occurred while running the course chat pipeline", exc_info=e
            )
            traceback.print_exc()
            self.callback.error(
                "An error occurred while running the course chat pipeline."
            )

    def should_allow_lecture_tool(self, course_id: int) -> bool:
        """
        Checks if there are indexed lectures for the given course

        :param course_id: The course ID
        :return: True if there are indexed lectures for the course, False otherwise
        """
        if course_id:
            # Fetch the first object that matches the course ID with the language property
            result = self.db.lectures.query.fetch_objects(
                filters=Filter.by_property(LectureSchema.COURSE_ID.value).equal(
                    course_id
                ),
                limit=1,
                return_properties=[LectureSchema.COURSE_NAME.value],
            )
            return len(result.objects) > 0
        return False


def datetime_to_string(dt: Optional[datetime]) -> str:
    if dt is None:
        return "No date provided"
    else:
        return dt.strftime("%Y-%m-%d %H:%M:%S")<|MERGE_RESOLUTION|>--- conflicted
+++ resolved
@@ -416,28 +416,6 @@
 
             self.callback.done("Response created", final_result=out)
 
-<<<<<<< HEAD
-            try:
-                self.callback.skip("Skipping suggestion generation.")
-                # if out:
-                #     suggestion_dto = InteractionSuggestionPipelineExecutionDTO()
-                #     suggestion_dto.chat_history = dto.chat_history
-                #     suggestion_dto.last_message = out
-                #     suggestions = self.suggestion_pipeline(suggestion_dto)
-                #     self.callback.done(final_result=None, suggestions=suggestions)
-                # else:
-                #     # This should never happen but whatever
-                #     self.callback.skip(
-                #         "Skipping suggestion generation as no output was generated."
-                #     )
-            except Exception as e:
-                logger.error(
-                    "An error occurred while running the course chat interaction suggestion pipeline",
-                    exc_info=e,
-                )
-                traceback.print_exc()
-                self.callback.error("Generating interaction suggestions failed.")
-=======
             # try:
             #     # if out:
             #     #     suggestion_dto = InteractionSuggestionPipelineExecutionDTO()
@@ -457,7 +435,6 @@
             #     )
             #     traceback.print_exc()
             #     self.callback.error("Generating interaction suggestions failed.")
->>>>>>> ace007c3
         except Exception as e:
             logger.error(
                 "An error occurred while running the course chat pipeline", exc_info=e
