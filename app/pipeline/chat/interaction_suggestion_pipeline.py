import logging
import traceback
from datetime import datetime
from typing import List, Optional

from langchain_core.messages import AIMessage
from langchain_core.output_parsers import JsonOutputParser
from langchain_core.prompts import (
    ChatPromptTemplate,
)
from langchain_core.runnables import Runnable
from langsmith import traceable
from pydantic.v1 import Field, BaseModel

from ...common import convert_iris_message_to_langchain_message
from app.domain.chat.interaction_suggestion_dto import (
    InteractionSuggestionPipelineExecutionDTO,
)
from app.common.token_usage_dto import TokenUsageDTO
from ...common.pyris_message import PyrisMessage
from ...llm import CapabilityRequestHandler, RequirementList
from ..prompts.iris_interaction_suggestion_prompts import (
    course_chat_begin_prompt,
    iris_course_suggestion_initial_system_prompt,
    course_chat_history_exists_prompt,
    iris_exercise_suggestion_initial_system_prompt,
    exercise_chat_history_exists_prompt,
    exercise_chat_begin_prompt,
    iris_default_suggestion_initial_system_prompt,
    default_chat_history_exists_prompt,
    default_chat_begin_prompt,
)

from ...llm import CompletionArguments
from app.common.PipelineEnum import PipelineEnum
from ...llm.langchain import IrisLangchainChatModel

from ..pipeline import Pipeline

logger = logging.getLogger(__name__)


class Questions(BaseModel):
    questions: List[str] = Field(description="questions that students may ask")


class InteractionSuggestionPipeline(Pipeline):
    """Course chat pipeline that answers course related questions from students."""

    llm: IrisLangchainChatModel
    pipeline: Runnable
    prompt: ChatPromptTemplate
    variant: str
    tokens: TokenUsageDTO

    def __init__(self, variant: str = "default"):
        super().__init__(implementation_id="interaction_suggestion_pipeline")

        self.variant = variant

        # Set the langchain chat model
        request_handler = CapabilityRequestHandler(
            requirements=RequirementList(
                gpt_version_equivalent=4.5,
                json_mode=True,
            )
        )
        completion_args = CompletionArguments(
            temperature=0.6, max_tokens=2000, response_format="JSON"
        )
        self.llm = IrisLangchainChatModel(
            request_handler=request_handler, completion_args=completion_args
        )

        # Create the pipeline
        self.pipeline = self.llm | JsonOutputParser(pydantic_object=Questions)

    def __repr__(self):
        return f"{self.__class__.__name__}(llm={self.llm})"

    def __str__(self):
        return f"{self.__class__.__name__}(llm={self.llm})"

    @traceable(name="Interaction Suggestion Pipeline")
    def __call__(
        self, dto: InteractionSuggestionPipelineExecutionDTO, **kwargs
    ) -> list[str]:
        """
        Runs the pipeline
            :param dto: The pipeline execution data transfer object
            :param kwargs: The keyword arguments

        """
        iris_suggestion_initial_system_prompt = (
            iris_default_suggestion_initial_system_prompt
        )
        chat_history_exists_prompt = default_chat_history_exists_prompt
        chat_begin_prompt = default_chat_begin_prompt

        if self.variant == "course":
            iris_suggestion_initial_system_prompt = (
                iris_course_suggestion_initial_system_prompt
            )
            chat_history_exists_prompt = course_chat_history_exists_prompt
            chat_begin_prompt = course_chat_begin_prompt
        elif self.variant == "exercise":
            iris_suggestion_initial_system_prompt = (
                iris_exercise_suggestion_initial_system_prompt
            )
            chat_history_exists_prompt = exercise_chat_history_exists_prompt
            chat_begin_prompt = exercise_chat_begin_prompt

        try:
            logger.info("Running course interaction suggestion pipeline...")

            history: List[PyrisMessage] = dto.chat_history or []

            # Add the conversation to the prompt
            chat_history_messages = [
                convert_iris_message_to_langchain_message(message)
                for message in history[-4:]
            ]
            if dto.last_message:
                last_message = AIMessage(
                    content=dto.last_message.replace("{", "{{").replace("}", "}}"),
                )
                chat_history_messages.append(last_message)
                self.prompt = ChatPromptTemplate.from_messages(
                    [
                        (
                            "system",
                            iris_suggestion_initial_system_prompt
                            + "\n"
                            + chat_history_exists_prompt,
                        ),
                        *chat_history_messages,
                        ("system", chat_begin_prompt),
                    ]
                )

                prob_st_val = dto.problem_statement or "No problem statement provided."
                prompt_val = self.prompt.format_messages(problem_statement=prob_st_val)
                self.prompt = ChatPromptTemplate.from_messages(prompt_val)

<<<<<<< HEAD
                response: dict = (self.prompt | self.pipeline).invoke({})
                return response["questions"]
            else:
                raise ValueError("No last message provided")
=======
            response: dict = (self.prompt | self.pipeline).invoke({})
            self.tokens = self.llm.tokens
            self.tokens.pipeline = PipelineEnum.IRIS_INTERACTION_SUGGESTION
            return response["questions"]
>>>>>>> 387b9e1f
        except Exception as e:
            logger.error(
                "An error occurred while running the course chat pipeline", exc_info=e
            )
            traceback.print_exc()
            return []


def datetime_to_string(dt: Optional[datetime]) -> str:
    if dt is None:
        return "No date provided"
    else:
        return dt.strftime("%Y-%m-%d %H:%M:%S")<|MERGE_RESOLUTION|>--- conflicted
+++ resolved
@@ -142,17 +142,12 @@
                 prompt_val = self.prompt.format_messages(problem_statement=prob_st_val)
                 self.prompt = ChatPromptTemplate.from_messages(prompt_val)
 
-<<<<<<< HEAD
                 response: dict = (self.prompt | self.pipeline).invoke({})
+                self.tokens = self.llm.tokens
+                self.tokens.pipeline = PipelineEnum.IRIS_INTERACTION_SUGGESTION
                 return response["questions"]
             else:
                 raise ValueError("No last message provided")
-=======
-            response: dict = (self.prompt | self.pipeline).invoke({})
-            self.tokens = self.llm.tokens
-            self.tokens.pipeline = PipelineEnum.IRIS_INTERACTION_SUGGESTION
-            return response["questions"]
->>>>>>> 387b9e1f
         except Exception as e:
             logger.error(
                 "An error occurred while running the course chat pipeline", exc_info=e
