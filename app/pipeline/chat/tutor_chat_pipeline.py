--- conflicted
+++ resolved
@@ -220,19 +220,6 @@
             submission,
             selected_files,
         )
-<<<<<<< HEAD
-
-        retrieved_lecture_chunks = self.retriever(
-            chat_history=history,
-            student_query=query.contents[0].text_content,
-            result_limit=10,
-            course_name=dto.course.name,
-            course_id=dto.course.id,
-            problem_statement=problem_statement,
-            exercise_title=exercise_title,
-        )
-        self._add_relevant_chunks_to_prompt(retrieved_lecture_chunks)
-=======
         if should_execute_lecture_pipeline:
             retrieved_lecture_chunks = self.retriever(
                 chat_history=history,
@@ -245,7 +232,17 @@
                 base_url=dto.settings.artemis_base_url,
             )
             self._add_relevant_chunks_to_prompt(retrieved_lecture_chunks)
->>>>>>> 83cd32a0
+
+        retrieved_lecture_chunks = self.retriever(
+            chat_history=history,
+            student_query=query.contents[0].text_content,
+            result_limit=10,
+            course_name=dto.course.name,
+            course_id=dto.course.id,
+            problem_statement=problem_statement,
+            exercise_title=exercise_title,
+        )
+        self._add_relevant_chunks_to_prompt(retrieved_lecture_chunks)
 
         self.callback.in_progress("Generating response...")
 
