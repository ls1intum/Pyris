--- conflicted
+++ resolved
@@ -87,10 +87,6 @@
         chat_history: List[PyrisMessage],
         question: PyrisMessage,
         feedbacks: List[FeedbackDTO],
-<<<<<<< HEAD
-        **kwargs,
-=======
->>>>>>> 8f41781d
     ) -> List[str]:
         """
         Runs the pipeline
