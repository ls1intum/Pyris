import logging
import traceback
from typing import List, Dict

from langchain_core.output_parsers import StrOutputParser
from langchain_core.prompts import (
    ChatPromptTemplate,
    SystemMessagePromptTemplate,
    HumanMessagePromptTemplate,
)
from langchain_core.runnables import Runnable
from langsmith import traceable
from weaviate.collections.classes.filters import Filter

from .interaction_suggestion_pipeline import InteractionSuggestionPipeline
from ...common import convert_iris_message_to_langchain_message
from ...domain import PyrisMessage
from ...domain.chat.interaction_suggestion_dto import (
    InteractionSuggestionPipelineExecutionDTO,
)
from ...llm import CapabilityRequestHandler, RequirementList
from ...domain.data.build_log_entry import BuildLogEntryDTO
from ...domain.data.feedback_dto import FeedbackDTO
from ..prompts.iris_exercise_chat_prompts import (
    iris_initial_system_prompt,
    chat_history_system_prompt,
    final_system_prompt,
    guide_system_prompt,
)
from ...domain import ExerciseChatPipelineExecutionDTO
from ...domain.data.programming_submission_dto import ProgrammingSubmissionDTO
from ...web.status.status_update import ExerciseChatStatusCallback
from .file_selector_pipeline import FileSelectorPipeline
from ...llm import CompletionArguments
from ...llm.langchain import IrisLangchainChatModel

from ..pipeline import Pipeline

logger = logging.getLogger()
logger.setLevel(logging.INFO)


class ExerciseChatPipeline(Pipeline):
    """Exercise chat pipeline that answers exercises related questions from students."""

    llm: IrisLangchainChatModel
    pipeline: Runnable
    callback: ExerciseChatStatusCallback
    file_selector_pipeline: FileSelectorPipeline
    suggestion_pipeline: InteractionSuggestionPipeline
    prompt: ChatPromptTemplate

    def __init__(self, callback: ExerciseChatStatusCallback):
        super().__init__(implementation_id="exercise_chat_pipeline")
        # Set the langchain chat model
        request_handler = CapabilityRequestHandler(
            requirements=RequirementList(
                gpt_version_equivalent=3.5,
                context_length=16385,
            )
        )
        completion_args = CompletionArguments(temperature=0.2, max_tokens=2000)
        self.llm = IrisLangchainChatModel(
            request_handler=request_handler, completion_args=completion_args
        )
        self.callback = callback

        # Create the pipelines
        self.file_selector_pipeline = FileSelectorPipeline()
        self.pipeline = self.llm | StrOutputParser()
        self.suggestion_pipeline = InteractionSuggestionPipeline(variant="exercise")

    def __repr__(self):
        return f"{self.__class__.__name__}(llm={self.llm})"

    def __str__(self):
        return f"{self.__class__.__name__}(llm={self.llm})"

    @traceable(name="Exercise + Lecture Chat Combined Pipeline")
    def __call__(self, dto: ExerciseChatPipelineExecutionDTO):
        """
        Runs the pipeline
        :param dto:  execution data transfer object
        :param kwargs: The keyword arguments
        """
        try:
<<<<<<< HEAD
            self._run_exercise_chat_pipeline(dto)
            logger.info(
                f"Response from exercise chat pipeline: {self.exercise_chat_response}"
            )
            self.callback.done(
                "Generated response",
                final_result=self.exercise_chat_response,
                suggestions=self.suggestions,
            )
=======
            should_execute_lecture_pipeline = self.should_execute_lecture_pipeline(
                dto.course.id
            )
            self.lecture_chat_response = ""
            if should_execute_lecture_pipeline:
                execution_dto = LectureChatPipelineExecutionDTO(
                    settings=dto.settings,
                    course=dto.course,
                    chatHistory=dto.chat_history,
                )
                lecture_chat_thread = threading.Thread(
                    target=self._run_lecture_chat_pipeline(execution_dto), args=(dto,)
                )
                lecture_chat_thread.start()

            tutor_chat_thread = threading.Thread(
                target=self._run_tutor_chat_pipeline(dto),
                args=(dto, should_execute_lecture_pipeline),
            )
            tutor_chat_thread.start()
            response = self.choose_best_response(
                [self.tutor_chat_response, self.lecture_chat_response],
                dto.chat_history[-1].contents[0].text_content,
                dto.chat_history,
            )
            logger.info(f"Response from tutor chat pipeline: {response}")
            self.callback.done("Generated response", final_result=response)
>>>>>>> 855c4a2d
        except Exception as e:
            self.callback.error(f"Failed to generate response: {e}")

    def _run_exercise_chat_pipeline(self, dto: ExerciseChatPipelineExecutionDTO):
        """
        Chooses the best response from the reranker pipeline
        :param paragraphs: The paragraphs
        :param query: The query
        :return: The best response
        """
        dirname = os.path.dirname(__file__)
        prompt_file_path = os.path.join(
            dirname, "..", "prompts", "choose_response_prompt.txt"
        )
        with open(prompt_file_path, "r") as file:
            logger.info("Loading reranker prompt...")
            prompt_str = file.read()

        output_parser = PydanticOutputParser(pydantic_object=SelectedParagraphs)
        choose_response_prompt = PromptTemplate(
            template=prompt_str,
            input_variables=["question", "paragraph_0", "paragraph_1", "chat_history"],
            partial_variables={
                "format_instructions": output_parser.get_format_instructions()
            },
        )
        paragraph_index = self.reranker_pipeline(
            paragraphs=paragraphs,
            query=query,
            prompt=choose_response_prompt,
            chat_history=chat_history,
        )[0]
        try:
            chosen_paragraph = paragraphs[int(paragraph_index)]
        except Exception as e:
            chosen_paragraph = paragraphs[0]
            logger.error(f"Failed to choose best response: {e}")
        return chosen_paragraph

    def _run_lecture_chat_pipeline(self, dto: LectureChatPipelineExecutionDTO):
        pipeline = LectureChatPipeline()
        self.lecture_chat_response = pipeline(dto=dto)

    def _run_tutor_chat_pipeline(
        self,
        dto: TutorChatPipelineExecutionDTO,
        should_execute_lecture_pipeline: bool = False,
    ):
        """
        Runs the pipeline
        :param dto:  execution data transfer object
        :param kwargs: The keyword arguments
        """
        self.prompt = ChatPromptTemplate.from_messages(
            [
                ("system", iris_initial_system_prompt),
                ("system", chat_history_system_prompt),
            ]
        )
        logger.info("Running exercise chat pipeline...")
        history: List[PyrisMessage] = dto.chat_history[:-1]
        query: PyrisMessage = dto.chat_history[-1]

        submission: ProgrammingSubmissionDTO = dto.submission
        build_logs: List[BuildLogEntryDTO] = []
        build_failed: bool = False
        repository: Dict[str, str] = {}
        if submission:
            repository = submission.repository
            build_logs = submission.build_log_entries
            build_failed = submission.build_failed

        problem_statement: str = dto.exercise.problem_statement
        exercise_title: str = dto.exercise.name
        programming_language = dto.exercise.programming_language.lower()

        # Add the chat history and user question to the prompt
        self._add_conversation_to_prompt(history, query)

        self.callback.in_progress()
        selected_files = []
        # Run the file selector pipeline
        if submission:
            try:
                selected_files = self.file_selector_pipeline(
                    chat_history=history,
                    question=query,
                    repository=repository,
                    feedbacks=(
                        submission.latest_result.feedbacks
                        if submission and submission.latest_result
                        else []
                    ),
                )
                self.callback.done()
            except Exception as e:
                self.callback.error(f"Failed to look up files in the repository: {e}")
                return

            self._add_build_logs_to_prompt(build_logs, build_failed)
        else:
            self.callback.skip("No submission found")
        # Add the exercise context to the prompt
        self._add_exercise_context_to_prompt(
            submission,
            selected_files,
        )
        if should_execute_lecture_pipeline:
            retrieved_lecture_chunks = self.retriever(
                chat_history=history,
                student_query=query.contents[0].text_content,
                result_limit=5,
                course_name=dto.course.name,
                problem_statement=problem_statement,
                exercise_title=exercise_title,
                course_id=dto.course.id,
                base_url=dto.settings.artemis_base_url,
            )
            self._add_relevant_chunks_to_prompt(retrieved_lecture_chunks)

        retrieved_lecture_chunks = self.retriever(
            chat_history=history,
            student_query=query.contents[0].text_content,
            result_limit=10,
            course_name=dto.course.name,
            course_id=dto.course.id,
            problem_statement=problem_statement,
            exercise_title=exercise_title,
        )
        self._add_relevant_chunks_to_prompt(retrieved_lecture_chunks)

        # Add the final message to the prompt and run the pipeline
        self.prompt += SystemMessagePromptTemplate.from_template(final_system_prompt)
        prompt_val = self.prompt.format_messages(
            exercise_title=exercise_title,
            problem_statement=problem_statement,
            programming_language=programming_language,
        )
        self.prompt = ChatPromptTemplate.from_messages(prompt_val)
        try:
            response_draft = (
                (self.prompt | self.pipeline)
                .with_config({"run_name": "Response Drafting"})
                .invoke({})
            )
            self.prompt = ChatPromptTemplate.from_messages(
                [
                    SystemMessagePromptTemplate.from_template(guide_system_prompt),
                ]
            )
            prompt_val = self.prompt.format_messages(response=response_draft)
            self.prompt = ChatPromptTemplate.from_messages(prompt_val)

            guide_response = (
                (self.prompt | self.pipeline)
                .with_config({"run_name": "Response Refining"})
                .invoke({})
            )

            if "!ok!" in guide_response:
                print("Response is ok and not rewritten!!!")
                self.exercise_chat_response = response_draft
            else:
                print("Response is rewritten.")
                self.exercise_chat_response = guide_response
            self.suggestions = None
            try:
                if self.exercise_chat_response:
                    suggestion_dto = InteractionSuggestionPipelineExecutionDTO(
                        chat_history=history,
                        last_message=self.exercise_chat_response,
                    )
                    suggestions = self.suggestion_pipeline(suggestion_dto)
                    logger.info(
                        f"Generated suggestions from interaction suggestion pipeline: {suggestions}"
                    )
                    self.suggestions = suggestions
            except Exception as e:
                logger.error(
                    "An error occurred while running the course chat interaction suggestion pipeline",
                    exc_info=e,
                )
                traceback.print_exc()
        except Exception as e:
            self.callback.error(f"Failed to create response: {e}")
            # print stack trace
            traceback.print_exc()
            return "Failed to generate response"

    def _add_conversation_to_prompt(
        self,
        chat_history: List[PyrisMessage],
        user_question: PyrisMessage,
    ):
        """
        Adds the chat history and user question to the prompt
            :param chat_history: The chat history
            :param user_question: The user question
            :return: The prompt with the chat history
        """
        if chat_history is not None and len(chat_history) > 0:
            chat_history_messages = [
                convert_iris_message_to_langchain_message(message)
                for message in chat_history
            ]
            self.prompt += chat_history_messages
            self.prompt += SystemMessagePromptTemplate.from_template(
                "Now, consider the student's newest and latest input:"
            )
        self.prompt += convert_iris_message_to_langchain_message(user_question)

    def _add_student_repository_to_prompt(
        self, student_repository: Dict[str, str], selected_files: List[str]
    ):
        """Adds the student repository to the prompt
        :param student_repository: The student repository
        :param selected_files: The selected files
        """
        for file in selected_files:
            if file in student_repository:
                self.prompt += SystemMessagePromptTemplate.from_template(
                    f"For reference, we have access to the student's '{file}' file: "
                )
                self.prompt += HumanMessagePromptTemplate.from_template(
                    student_repository[file].replace("{", "{{").replace("}", "}}")
                )

    def _add_exercise_context_to_prompt(
        self,
        submission: ProgrammingSubmissionDTO,
        selected_files: List[str],
    ):
        """Adds the exercise context to the prompt
        :param submission: The submission
        :param selected_files: The selected files
        """
        self.prompt += SystemMessagePromptTemplate.from_template(
            "Consider the following exercise context:\n"
            "- Title: {exercise_title}\n"
            "- Problem Statement: {problem_statement}\n"
            "- Exercise programming language: {programming_language}"
        )
        if submission:
            student_repository = submission.repository
            self._add_student_repository_to_prompt(student_repository, selected_files)

    def _add_feedbacks_to_prompt(self, feedbacks: List[FeedbackDTO]):
        """Adds the feedbacks to the prompt
        :param feedbacks: The feedbacks
        """
        if feedbacks is not None and len(feedbacks) > 0:
            prompt = (
                "These are the feedbacks for the student's repository:\n%s"
            ) % "\n---------\n".join(str(log) for log in feedbacks)
            self.prompt += SystemMessagePromptTemplate.from_template(prompt)

    def _add_build_logs_to_prompt(
        self, build_logs: List[BuildLogEntryDTO], build_failed: bool
    ):
        """Adds the build logs to the prompt
        :param build_logs: The build logs
        :param build_failed: Whether the build failed
        """
        if build_logs is not None and len(build_logs) > 0:
            prompt = (
                f"Last build failed: {build_failed}\n"
                "These are the build logs for the student's repository:\n%s"
            ) % "\n".join(str(log) for log in build_logs)
            self.prompt += SystemMessagePromptTemplate.from_template(prompt)

    def _generate_file_selection_prompt(self) -> ChatPromptTemplate:
        """Generates the file selection prompt"""
        file_selection_prompt = self.prompt

        file_selection_prompt += SystemMessagePromptTemplate.from_template(
            "Based on the chat history, you can now request access to more contextual information. This is the "
            "student's submitted code repository and the corresponding build information. You can reference a file by "
            "its path to view it."
            "Given are the paths of all files in the assignment repository:\n{files}\n"
            "Is a file referenced by the student or does it have to be checked before answering?"
            "Without any comment, return the result in the following JSON format, it's important to avoid giving "
            "unnecessary information, only name a file if it's really necessary for answering the student's question "
            "and is listed above, otherwise leave the array empty."
            '{{"selected_files": [<file1>, <file2>, ...]}}'
        )
        return file_selection_prompt

    def _add_relevant_chunks_to_prompt(self, retrieved_lecture_chunks: List[dict]):
        """
        Adds the relevant chunks of the lecture to the prompt
        :param retrieved_lecture_chunks: The retrieved lecture chunks
        """
        self.prompt += SystemMessagePromptTemplate.from_template(
            "Next you will find the potentially relevant lecture content to answer the student message:\n"
        )
        for i, chunk in enumerate(retrieved_lecture_chunks):
            text_content_msg = (
                f" \n {chunk.get(LectureSchema.PAGE_TEXT_CONTENT.value)} \n"
            )
            text_content_msg = text_content_msg.replace("{", "{{").replace("}", "}}")
            self.prompt += SystemMessagePromptTemplate.from_template(text_content_msg)
        self.prompt += SystemMessagePromptTemplate.from_template(
            "USE ONLY THE CONTENT YOU NEED TO ANSWER THE QUESTION:\n"
        )

    def should_execute_lecture_pipeline(self, course_id: int) -> bool:
        """
        Checks if the lecture pipeline should be executed
        :param course_id: The course ID
        :return: True if the lecture pipeline should be executed
        """
        if course_id:
            # Fetch the first object that matches the course ID with the language property
            result = self.db.lectures.query.fetch_objects(
                filters=Filter.by_property(LectureSchema.COURSE_ID.value).equal(
                    course_id
                ),
                limit=1,
                return_properties=[LectureSchema.COURSE_NAME.value],
            )
            return len(result.objects) > 0
        return False<|MERGE_RESOLUTION|>--- conflicted
+++ resolved
@@ -84,17 +84,6 @@
         :param kwargs: The keyword arguments
         """
         try:
-<<<<<<< HEAD
-            self._run_exercise_chat_pipeline(dto)
-            logger.info(
-                f"Response from exercise chat pipeline: {self.exercise_chat_response}"
-            )
-            self.callback.done(
-                "Generated response",
-                final_result=self.exercise_chat_response,
-                suggestions=self.suggestions,
-            )
-=======
             should_execute_lecture_pipeline = self.should_execute_lecture_pipeline(
                 dto.course.id
             )
@@ -122,7 +111,6 @@
             )
             logger.info(f"Response from tutor chat pipeline: {response}")
             self.callback.done("Generated response", final_result=response)
->>>>>>> 855c4a2d
         except Exception as e:
             self.callback.error(f"Failed to generate response: {e}")
 
