--- conflicted
+++ resolved
@@ -1,16 +1,11 @@
-from typing import List, Optional
+from typing import List
 
 from pydantic import BaseModel, Field
 
 
 class PipelineExecutionSettingsDTO(BaseModel):
     authentication_token: str = Field(alias="authenticationToken")
-<<<<<<< HEAD
-    allowed_model_identifiers: Optional[List[str]] = Field(
-        alias="allowedModelIdentifiers", default=[]
-=======
     allowed_model_identifiers: List[str] = Field(
         default=[], alias="allowedModelIdentifiers"
->>>>>>> 488265ff
     )
     artemis_base_url: str = Field(alias="artemisBaseUrl")