--- conflicted
+++ resolved
@@ -7,14 +7,7 @@
 
 
 class PipelineExecutionDTO(BaseModel):
-<<<<<<< HEAD
     pass
-=======
-    settings: PipelineExecutionSettingsDTO
-    initial_stages: Optional[List[StageDTO]] = Field(
-        default=None, alias="initialStages"
-    )
 
     class Config:
-        populate_by_name = True
->>>>>>> d1110e40
+        populate_by_name = True