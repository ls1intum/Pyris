--- conflicted
+++ resolved
@@ -6,8 +6,4 @@
 class CourseDTO(BaseModel):
     id: int
     name: Optional[str]
-<<<<<<< HEAD
-    description: Optional[str]
-=======
-    description: Optional[str] = Field(None)
->>>>>>> 8f41781d
+    description: Optional[str] = Field(None)