--- conflicted
+++ resolved
@@ -1,10 +1,9 @@
-<<<<<<< HEAD
 from pydantic import BaseModel, Field
-from typing import List, Optional
+from typing import Optional
 
 
 class ImageMessageContentDTO(BaseModel):
-    base64: List[str] = Field(..., alias="base64")  # List of base64-encoded strings
+    base64: str = Field(..., alias="base64")  # List of base64-encoded strings
     prompt: Optional[str] = Field(default=None, alias="prompt")
 
     class Config:
@@ -13,13 +12,4 @@
                 "prompt": "Example prompt",
                 "base64": ["base64EncodedString==", "anotherBase64EncodedString=="],
             }
-        }
-=======
-from pydantic import BaseModel
-from typing import Optional
-
-
-class ImageMessageContentDTO(BaseModel):
-    base64: str
-    prompt: Optional[str]
->>>>>>> 008a9e5f
+        }