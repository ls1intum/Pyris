from typing import Optional

from pydantic import BaseModel, Field


class LectureUnitDTO(BaseModel):
<<<<<<< HEAD
    to_update: Optional[bool] = Field(alias="toUpdate", default=None)
    pdf_file_base64: Optional[str] = Field(alias="pdfFile", default=None)
    lecture_unit_id: Optional[int] = Field(alias="lectureUnitId", default=None)
    lecture_unit_name: Optional[str] = Field(alias="lectureUnitName", default=None)
    lecture_id: Optional[int] = Field(alias="lectureId", default=None)
    lecture_name: Optional[str] = Field(alias="lectureName", default=None)
    course_id: Optional[int] = Field(alias="courseId", default=None)
    course_name: Optional[str] = Field(alias="courseName", default=None)
    course_description: Optional[str] = Field(alias="courseDescription", default=None)
=======
    to_update: bool = Field(alias="toUpdate")
    base_url: str = Field(alias="artemisBaseUrl")
    pdf_file_base64: str = Field(default="", alias="pdfFile")
    lecture_unit_id: int = Field(alias="lectureUnitId")
    lecture_unit_name: str = Field(default="", alias="lectureUnitName")
    lecture_id: int = Field(alias="lectureId")
    lecture_name: str = Field(default="", alias="lectureName")
    course_id: int = Field(alias="courseId")
    course_name: str = Field(default="", alias="courseName")
    course_description: str = Field(default="", alias="courseDescription")
>>>>>>> 488265ff
<|MERGE_RESOLUTION|>--- conflicted
+++ resolved
@@ -1,20 +1,7 @@
-from typing import Optional
-
 from pydantic import BaseModel, Field
 
 
 class LectureUnitDTO(BaseModel):
-<<<<<<< HEAD
-    to_update: Optional[bool] = Field(alias="toUpdate", default=None)
-    pdf_file_base64: Optional[str] = Field(alias="pdfFile", default=None)
-    lecture_unit_id: Optional[int] = Field(alias="lectureUnitId", default=None)
-    lecture_unit_name: Optional[str] = Field(alias="lectureUnitName", default=None)
-    lecture_id: Optional[int] = Field(alias="lectureId", default=None)
-    lecture_name: Optional[str] = Field(alias="lectureName", default=None)
-    course_id: Optional[int] = Field(alias="courseId", default=None)
-    course_name: Optional[str] = Field(alias="courseName", default=None)
-    course_description: Optional[str] = Field(alias="courseDescription", default=None)
-=======
     to_update: bool = Field(alias="toUpdate")
     base_url: str = Field(alias="artemisBaseUrl")
     pdf_file_base64: str = Field(default="", alias="pdfFile")
@@ -24,5 +11,4 @@
     lecture_name: str = Field(default="", alias="lectureName")
     course_id: int = Field(alias="courseId")
     course_name: str = Field(default="", alias="courseName")
-    course_description: str = Field(default="", alias="courseDescription")
->>>>>>> 488265ff
+    course_description: str = Field(default="", alias="courseDescription")