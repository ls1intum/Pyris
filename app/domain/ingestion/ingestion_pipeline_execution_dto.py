from typing import List

from pydantic import Field

from app.domain import PipelineExecutionDTO
from app.domain.data.lecture_unit_dto import LectureUnitDTO


class IngestionPipelineExecutionDto(PipelineExecutionDTO):
<<<<<<< HEAD
    lecture_unit: LectureUnitDTO = Field(..., alias="pyrisLectureUnit")
    settings: Optional[PipelineExecutionSettingsDTO]
    initial_stages: Optional[List[StageDTO]] = Field(
        default=None, alias="initialStages"
=======
    lecture_units: List[LectureUnitDTO] = Field(
        ..., alias="pyrisLectureUnitWebhookDTOS"
>>>>>>> 84871c37
    )<|MERGE_RESOLUTION|>--- conflicted
+++ resolved
@@ -7,13 +7,9 @@
 
 
 class IngestionPipelineExecutionDto(PipelineExecutionDTO):
-<<<<<<< HEAD
     lecture_unit: LectureUnitDTO = Field(..., alias="pyrisLectureUnit")
     settings: Optional[PipelineExecutionSettingsDTO]
     initial_stages: Optional[List[StageDTO]] = Field(
         default=None, alias="initialStages"
-=======
-    lecture_units: List[LectureUnitDTO] = Field(
-        ..., alias="pyrisLectureUnitWebhookDTOS"
->>>>>>> 84871c37
+
     )