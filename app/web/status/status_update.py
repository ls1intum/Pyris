from typing import Optional, List

from sentry_sdk import capture_exception, capture_message

import requests
from abc import ABC

from ...domain.chat.course_chat.course_chat_status_update_dto import (
    CourseChatStatusUpdateDTO,
)
from ...domain.status.stage_state_dto import StageStateEnum
from ...domain.status.stage_dto import StageDTO
from ...domain.chat.exercise_chat.exercise_chat_status_update_dto import (
    ExerciseChatStatusUpdateDTO,
)
from ...domain.status.status_update_dto import StatusUpdateDTO
import logging

logger = logging.getLogger(__name__)


class StatusCallback(ABC):
    """
    A callback class for sending status updates to the Artemis API.
    """

    url: str
    run_id: str
    status: StatusUpdateDTO
    stage: StageDTO
    current_stage_index: Optional[int]

    def __init__(
        self,
        url: str,
        run_id: str,
        status: StatusUpdateDTO = None,
        stage: StageDTO = None,
        current_stage_index: Optional[int] = None,
    ):
        self.url = url
        self.run_id = run_id
        self.status = status
        self.stage = stage
        self.current_stage_index = current_stage_index

    def on_status_update(self):
        """Send a status update to the Artemis API."""
        try:
            print(self.status.dict(by_alias=True))
            requests.post(
                self.url,
                headers={
                    "Content-Type": "application/json",
                    "Authorization": f"Bearer {self.run_id}",
                },
                # FIXME: Deprecated. Replace dict with model_dump
                json=self.status.dict(by_alias=True),
            ).raise_for_status()
        except requests.exceptions.RequestException as e:
            logger.error(f"Error sending status update: {e}")
            capture_exception(e)

    def get_next_stage(self):
        """Return the next stage in the status, or None if there are no more stages."""
        # Increment the current stage index
        self.current_stage_index += 1

        # Check if the current stage index is out of bounds
        if self.current_stage_index >= len(self.status.stages):
            return None

        # Return the next stage
        return self.status.stages[self.current_stage_index]

    def in_progress(self, message: Optional[str] = None):
        """Transition the current stage to IN_PROGRESS and update the status."""
        if self.stage.state == StageStateEnum.NOT_STARTED:
            self.stage.state = StageStateEnum.IN_PROGRESS
            self.stage.message = message
            self.on_status_update()
        elif self.stage.state == StageStateEnum.IN_PROGRESS:
            self.stage.message = message
            self.on_status_update()
        else:
            raise ValueError(
                "Invalid state transition to in_progress. current state is ",
                self.stage.state,
            )

    def done(
        self,
        message: Optional[str] = None,
        final_result: Optional[str] = None,
        suggestions: Optional[List[str]] = None,
        next_stage_message: Optional[str] = None,
        start_next_stage: bool = True,
    ):
        """
        Transition the current stage to DONE and update the status.
        If there is a next stage, set the current
        stage to the next stage.
        """
        if self.stage.state == StageStateEnum.IN_PROGRESS:
            self.stage.state = StageStateEnum.DONE
            self.stage.message = message
            self.status.result = final_result
            if hasattr(self.status, "suggestions"):
                self.status.suggestions = suggestions
            next_stage = self.get_next_stage()
            if next_stage is not None:
                self.stage = next_stage
                if next_stage_message:
                    self.stage.message = next_stage_message
                if start_next_stage:
                    self.stage.state = StageStateEnum.IN_PROGRESS
            self.on_status_update()
        else:
            raise ValueError(
                "Invalid state transition to done. current state is ", self.stage.state
            )

    def error(self, message: str, exception=None):
        """
        Transition the current stage to ERROR and update the status.
        Set all later stages to SKIPPED if an error occurs.
        """
        self.stage.state = StageStateEnum.ERROR
        self.stage.message = message
        self.status.result = None
<<<<<<< HEAD
        self.status.suggestions = None
=======
        self.stage.suggestions = None
>>>>>>> ace007c3
        # Set all subsequent stages to SKIPPED if an error occurs
        rest_of_index = (
            self.current_stage_index + 1
        )  # Black and flake8 are conflicting with each other if this expression gets used in list comprehension
        for stage in self.status.stages[rest_of_index:]:
            stage.state = StageStateEnum.SKIPPED
            stage.message = "Skipped due to previous error"

        # Update the status after setting the stages to SKIPPED
        self.stage = self.status.stages[-1]
        self.on_status_update()
        logger.error(
            f"Error occurred in job {self.run_id} in stage {self.stage.name}: {message}"
        )
        if exception:
            capture_exception(exception)
        else:
            capture_message(
                f"Error occurred in job {self.run_id} in stage {self.stage.name}: {message}"
            )

    def skip(self, message: Optional[str] = None, start_next_stage: bool = True):
        """
        Transition the current stage to SKIPPED and update the status.
        If there is a next stage, set the current stage to the next stage.
        """
        self.stage.state = StageStateEnum.SKIPPED
        self.stage.message = message
        self.status.result = None
<<<<<<< HEAD
        self.status.suggestions = None
=======
        self.stage.suggestions = None
>>>>>>> ace007c3
        next_stage = self.get_next_stage()
        if next_stage is not None:
            self.stage = next_stage
            if start_next_stage:
                self.stage.state = StageStateEnum.IN_PROGRESS
        self.on_status_update()


class CourseChatStatusCallback(StatusCallback):
    def __init__(
        self, run_id: str, base_url: str, initial_stages: List[StageDTO] = None
    ):
        url = f"{base_url}/api/public/pyris/pipelines/course-chat/runs/{run_id}/status"
        current_stage_index = len(initial_stages) if initial_stages else 0
        stages = initial_stages or []
        stages += [
            StageDTO(
                weight=40,
                state=StageStateEnum.NOT_STARTED,
                name="Thinking",
            ),
            # StageDTO(
            #     weight=10, state=StageStateEnum.NOT_STARTED, name="Creating suggestions"
            # ),
        ]
        status = CourseChatStatusUpdateDTO(stages=stages)
        stage = stages[current_stage_index]
        super().__init__(url, run_id, status, stage, current_stage_index)


class ExerciseChatStatusCallback(StatusCallback):
    def __init__(
        self, run_id: str, base_url: str, initial_stages: List[StageDTO] = None
    ):
        url = f"{base_url}/api/public/pyris/pipelines/tutor-chat/runs/{run_id}/status"
        current_stage_index = len(initial_stages) if initial_stages else 0
        stages = initial_stages or []
        stages += [
            StageDTO(
                weight=30,
                state=StageStateEnum.NOT_STARTED,
                name="Code and Lecture Context Lookup",
            ),
            StageDTO(
                weight=60,
                state=StageStateEnum.NOT_STARTED,
                name="Response Generation",
            ),
            StageDTO(
                weight=20,
                state=StageStateEnum.NOT_STARTED,
                name="Response Refining",
            ),
            StageDTO(
                weight=10, state=StageStateEnum.NOT_STARTED, name="Creating suggestions"
            ),
        ]
        status = ExerciseChatStatusUpdateDTO(stages=stages)
        stage = stages[current_stage_index]
        super().__init__(url, run_id, status, stage, current_stage_index)<|MERGE_RESOLUTION|>--- conflicted
+++ resolved
@@ -128,11 +128,7 @@
         self.stage.state = StageStateEnum.ERROR
         self.stage.message = message
         self.status.result = None
-<<<<<<< HEAD
-        self.status.suggestions = None
-=======
         self.stage.suggestions = None
->>>>>>> ace007c3
         # Set all subsequent stages to SKIPPED if an error occurs
         rest_of_index = (
             self.current_stage_index + 1
@@ -162,11 +158,7 @@
         self.stage.state = StageStateEnum.SKIPPED
         self.stage.message = message
         self.status.result = None
-<<<<<<< HEAD
-        self.status.suggestions = None
-=======
         self.stage.suggestions = None
->>>>>>> ace007c3
         next_stage = self.get_next_stage()
         if next_stage is not None:
             self.stage = next_stage
