--- conflicted
+++ resolved
@@ -254,9 +254,6 @@
         callback.error("Fatal error.", exception=e)
 
 
-<<<<<<< HEAD
-def run_rewriting_pipeline_worker(dto: RewritingPipelineExecutionDTO, variant: str):
-=======
 @router.post(
     "/competency-extraction/{variant}/run",
     status_code=status.HTTP_202_ACCEPTED,
@@ -271,8 +268,7 @@
     thread.start()
 
 
-def run_rewriting_pipeline_worker(dto: RewritingPipelineExecutionDTO, _variant: str):
->>>>>>> d37f5c4a
+def run_rewriting_pipeline_worker(dto: RewritingPipelineExecutionDTO, variant: str):
     try:
         callback = RewritingCallback(
             run_id=dto.execution.settings.authentication_token,
@@ -405,9 +401,6 @@
                     description="Default lecture chat variant.",
                 )
             ]
-<<<<<<< HEAD
-
-=======
         case "INCONSISTENCY_CHECK":
             return [
                 FeatureDTO(
@@ -416,7 +409,6 @@
                     description="Default inconsistency check variant.",
                 )
             ]
->>>>>>> d37f5c4a
         case "REWRITING":
             return [
                 FeatureDTO(
