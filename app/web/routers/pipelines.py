import logging
import traceback
from threading import Thread

from sentry_sdk import capture_exception

from fastapi import APIRouter, status, Response, Depends, Body, Query

from app.domain import (
    ExerciseChatPipelineExecutionDTO,
    CourseChatPipelineExecutionDTO,
    CompetencyExtractionPipelineExecutionDTO,
)
from app.domain.rewriting_pipeline_execution_dto import RewritingPipelineExecutionDTO
from app.pipeline.chat.exercise_chat_agent_pipeline import ExerciseChatAgentPipeline
from app.domain.chat.lecture_chat.lecture_chat_pipeline_execution_dto import (
    LectureChatPipelineExecutionDTO,
)
from app.pipeline.chat.lecture_chat_pipeline import LectureChatPipeline
from app.pipeline.rewriting_pipeline import RewritingPipeline
from app.web.status.status_update import (
    ExerciseChatStatusCallback,
    ChatGPTWrapperStatusCallback,
    CourseChatStatusCallback,
    CompetencyExtractionCallback,
    LectureChatCallback,
    RewritingCallback,
)
from app.pipeline.chat.course_chat_pipeline import CourseChatPipeline
from app.dependencies import TokenValidator
from app.domain import FeatureDTO
from app.pipeline.competency_extraction_pipeline import CompetencyExtractionPipeline
from app.domain.text_exercise_chat_pipeline_execution_dto import (
    TextExerciseChatPipelineExecutionDTO,
)
from app.pipeline.text_exercise_chat_pipeline import TextExerciseChatPipeline
from app.web.status.status_update import TextExerciseChatCallback
from app.pipeline.chat_gpt_wrapper_pipeline import ChatGPTWrapperPipeline

router = APIRouter(prefix="/api/v1/pipelines", tags=["pipelines"])
logger = logging.getLogger(__name__)


def run_exercise_chat_pipeline_worker(
    dto: ExerciseChatPipelineExecutionDTO, variant: str, event: str | None = None
):
    try:
        callback = ExerciseChatStatusCallback(
            run_id=dto.settings.authentication_token,
            base_url=dto.settings.artemis_base_url,
            initial_stages=dto.initial_stages,
        )
        pipeline = ExerciseChatAgentPipeline(
            callback=callback, variant=variant, event=event
        )
    except Exception as e:
        logger.error(f"Error preparing exercise chat pipeline: {e}")
        logger.error(traceback.format_exc())
        capture_exception(e)
        return

    try:
        pipeline(dto=dto)
    except Exception as e:
        logger.error(f"Error running exercise chat pipeline: {e}")
        logger.error(traceback.format_exc())
        callback.error("Fatal error.", exception=e)


@router.post(
    "/tutor-chat/{variant}/run",
    status_code=status.HTTP_202_ACCEPTED,
    dependencies=[Depends(TokenValidator())],
)
def run_exercise_chat_pipeline(
    variant: str,
    event: str | None = Query(None, description="Event query parameter"),
    dto: ExerciseChatPipelineExecutionDTO = Body(
        description="Exercise Chat Pipeline Execution DTO"
    ),
):
    if variant == "chat-gpt-wrapper":
        thread = Thread(target=run_chatgpt_wrapper_pipeline_worker, args=(dto, variant))
    else:
        thread = Thread(
            target=run_exercise_chat_pipeline_worker, args=(dto, variant, event)
        )
    thread.start()


def run_course_chat_pipeline_worker(dto, variant, event):
    try:
        callback = CourseChatStatusCallback(
            run_id=dto.settings.authentication_token,
            base_url=dto.settings.artemis_base_url,
            initial_stages=dto.initial_stages,
        )
        pipeline = CourseChatPipeline(callback=callback, variant=variant, event=event)
    except Exception as e:
        logger.error(f"Error preparing exercise chat pipeline: {e}")
        logger.error(traceback.format_exc())
        capture_exception(e)
        return

    try:
        pipeline(dto=dto)
    except Exception as e:
        logger.error(f"Error running exercise chat pipeline: {e}")
        logger.error(traceback.format_exc())
        callback.error("Fatal error.", exception=e)


@router.post(
    "/course-chat/{variant}/run",
    status_code=status.HTTP_202_ACCEPTED,
    dependencies=[Depends(TokenValidator())],
)
def run_course_chat_pipeline(
    variant: str,
    event: str | None = Query(None, description="Event query parameter"),
    dto: CourseChatPipelineExecutionDTO = Body(
        description="Course Chat Pipeline Execution DTO"
    ),
):
    thread = Thread(target=run_course_chat_pipeline_worker, args=(dto, variant, event))
    thread.start()


def run_text_exercise_chat_pipeline_worker(dto, variant):
    try:
        callback = TextExerciseChatCallback(
            run_id=dto.execution.settings.authentication_token,
            base_url=dto.execution.settings.artemis_base_url,
            initial_stages=dto.execution.initial_stages,
        )
        match variant:
            case "default" | "text_exercise_chat_pipeline_reference_impl":
                pipeline = TextExerciseChatPipeline(callback=callback)
            case _:
                raise ValueError(f"Unknown variant: {variant}")
    except Exception as e:
        logger.error(f"Error preparing text exercise chat pipeline: {e}")
        logger.error(traceback.format_exc())
        capture_exception(e)
        return

    try:
        pipeline(dto=dto)
    except Exception as e:
        logger.error(f"Error running text exercise chat pipeline: {e}")
        logger.error(traceback.format_exc())
        callback.error("Fatal error.", exception=e)


def run_lecture_chat_pipeline_worker(dto, variant):
    try:
        callback = LectureChatCallback(
            run_id=dto.settings.authentication_token,
            base_url=dto.settings.artemis_base_url,
            initial_stages=dto.initial_stages,
        )
        match variant:
            case "default" | "lecture_chat_pipeline_reference_impl":
                pipeline = LectureChatPipeline(
                    callback=callback, dto=dto, variant=variant
                )
            case _:
                raise ValueError(f"Unknown variant: {variant}")
    except Exception as e:
        logger.error(f"Error preparing lecture chat pipeline: {e}")
        logger.error(traceback.format_exc())
        capture_exception(e)
        return

    try:
        pipeline(dto=dto)
    except Exception as e:
        logger.error(f"Error running lecture chat pipeline: {e}")
        logger.error(traceback.format_exc())
        callback.error("Fatal error.", exception=e)


@router.post(
    "/text-exercise-chat/{variant}/run",
    status_code=status.HTTP_202_ACCEPTED,
    dependencies=[Depends(TokenValidator())],
)
def run_text_exercise_chat_pipeline(
    variant: str, dto: TextExerciseChatPipelineExecutionDTO
):
    thread = Thread(target=run_text_exercise_chat_pipeline_worker, args=(dto, variant))
    thread.start()


@router.post(
    "/lecture-chat/{variant}/run",
    status_code=status.HTTP_202_ACCEPTED,
    dependencies=[Depends(TokenValidator())],
)
def run_lecture_chat_pipeline(variant: str, dto: LectureChatPipelineExecutionDTO):
    thread = Thread(target=run_lecture_chat_pipeline_worker, args=(dto, variant))
    thread.start()


def run_competency_extraction_pipeline_worker(
    dto: CompetencyExtractionPipelineExecutionDTO, _variant: str
):
    try:
        callback = CompetencyExtractionCallback(
            run_id=dto.execution.settings.authentication_token,
            base_url=dto.execution.settings.artemis_base_url,
            initial_stages=dto.execution.initial_stages,
        )
        pipeline = CompetencyExtractionPipeline(callback=callback)
    except Exception as e:
        logger.error(f"Error preparing competency extraction pipeline: {e}")
        logger.error(traceback.format_exc())
        capture_exception(e)
        return

    try:
        pipeline(dto=dto)
    except Exception as e:
        logger.error(f"Error running competency extraction pipeline: {e}")
        logger.error(traceback.format_exc())
        callback.error("Fatal error.", exception=e)


def run_rewriting_pipeline_worker(dto: RewritingPipelineExecutionDTO, _variant: str):
    try:
        callback = RewritingCallback(
            run_id=dto.execution.settings.authentication_token,
            base_url=dto.execution.settings.artemis_base_url,
            initial_stages=dto.execution.initial_stages,
        )
        pipeline = RewritingPipeline(callback=callback)
    except Exception as e:
        logger.error(f"Error preparing rewriting pipeline: {e}")
        logger.error(traceback.format_exc())
        capture_exception(e)
        return

    try:
        pipeline(dto=dto)
    except Exception as e:
        logger.error(f"Error running rewriting extraction pipeline: {e}")
        logger.error(traceback.format_exc())
        callback.error("Fatal error.", exception=e)


@router.post(
    "/competency-extraction/{variant}/run",
    status_code=status.HTTP_202_ACCEPTED,
    dependencies=[Depends(TokenValidator())],
)
def run_competency_extraction_pipeline(
    variant: str, dto: CompetencyExtractionPipelineExecutionDTO
):
    thread = Thread(
        target=run_competency_extraction_pipeline_worker, args=(dto, variant)
    )
    thread.start()


<<<<<<< HEAD
@router.post(
    "/rewriting/{variant}/run",
    status_code=status.HTTP_202_ACCEPTED,
    dependencies=[Depends(TokenValidator())],
)
def run_rewriting_pipeline(variant: str, dto: RewritingPipelineExecutionDTO):
    logger.info(f"Rewriting pipeline started with variant: {variant} and dto: {dto}")
    thread = Thread(target=run_rewriting_pipeline_worker, args=(dto, variant))
    thread.start()
=======
def run_chatgpt_wrapper_pipeline_worker(
    dto: ExerciseChatPipelineExecutionDTO, _variant: str
):
    try:
        callback = ChatGPTWrapperStatusCallback(
            run_id=dto.settings.authentication_token,
            base_url=dto.settings.artemis_base_url,
            initial_stages=dto.initial_stages,
        )
        pipeline = ChatGPTWrapperPipeline(callback=callback)
    except Exception as e:
        logger.error(f"Error preparing ChatGPT wrapper pipeline: {e}")
        logger.error(traceback.format_exc())
        capture_exception(e)
        return

    try:
        pipeline(dto=dto)
    except Exception as e:
        logger.error(f"Error running ChatGPT wrapper pipeline: {e}")
        logger.error(traceback.format_exc())
        callback.error("Fatal error.", exception=e)
>>>>>>> e82ddd18


@router.get("/{feature}/variants")
def get_pipeline(feature: str):
    """
    Get the pipeline variants for the given feature.
    """
    match feature:
        case "CHAT":
            return [
                FeatureDTO(
                    id="default",
                    name="Default Variant",
                    description="Default chat variant.",
                )
            ]
        case "PROGRAMMING_EXERCISE_CHAT":
            return [
                FeatureDTO(
                    id="default",
                    name="Default Variant",
                    description="Default programming exercise chat variant.",
                )
            ]
        case "TEXT_EXERCISE_CHAT":
            return [
                FeatureDTO(
                    id="default",
                    name="Default Variant",
                    description="Default text exercise chat variant.",
                )
            ]
        case "COURSE_CHAT":
            return [
                FeatureDTO(
                    id="default",
                    name="Default Variant",
                    description="Default course chat variant.",
                )
            ]
        case "COMPETENCY_GENERATION":
            return [
                FeatureDTO(
                    id="default",
                    name="Default Variant",
                    description="Default competency generation variant.",
                )
            ]
        case "LECTURE_INGESTION":
            return [
                FeatureDTO(
                    id="default",
                    name="Default Variant",
                    description="Default lecture ingestion variant.",
                )
            ]
        case "LECTURE_CHAT":
            return [
                FeatureDTO(
                    id="default",
                    name="Default Variant",
                    description="Default lecture chat variant.",
                )
            ]
<<<<<<< HEAD

        case "REWRITING":
=======
        case "CHAT_GPT_WRAPPER":
>>>>>>> e82ddd18
            return [
                FeatureDTO(
                    id="default",
                    name="Default Variant",
<<<<<<< HEAD
                    description="Default rewriting variant.",
                )
            ]

=======
                    description="Default ChatGPT wrapper variant.",
                )
            ]
>>>>>>> e82ddd18
        case _:
            return Response(status_code=status.HTTP_400_BAD_REQUEST)<|MERGE_RESOLUTION|>--- conflicted
+++ resolved
@@ -262,7 +262,6 @@
     thread.start()
 
 
-<<<<<<< HEAD
 @router.post(
     "/rewriting/{variant}/run",
     status_code=status.HTTP_202_ACCEPTED,
@@ -272,7 +271,8 @@
     logger.info(f"Rewriting pipeline started with variant: {variant} and dto: {dto}")
     thread = Thread(target=run_rewriting_pipeline_worker, args=(dto, variant))
     thread.start()
-=======
+
+
 def run_chatgpt_wrapper_pipeline_worker(
     dto: ExerciseChatPipelineExecutionDTO, _variant: str
 ):
@@ -295,7 +295,6 @@
         logger.error(f"Error running ChatGPT wrapper pipeline: {e}")
         logger.error(traceback.format_exc())
         callback.error("Fatal error.", exception=e)
->>>>>>> e82ddd18
 
 
 @router.get("/{feature}/variants")
@@ -357,28 +356,24 @@
                 FeatureDTO(
                     id="default",
                     name="Default Variant",
-                    description="Default lecture chat variant.",
-                )
-            ]
-<<<<<<< HEAD
-
+                    description="Default lecture chat variant and rewriting variant."
+                )
+            ]
         case "REWRITING":
-=======
+            return [
+                FeatureDTO(
+                    id="rewriting",
+                    name="Default Variant",
+                    description="Default rewriting variant.",
+                )
+            ]
         case "CHAT_GPT_WRAPPER":
->>>>>>> e82ddd18
-            return [
-                FeatureDTO(
-                    id="default",
-                    name="Default Variant",
-<<<<<<< HEAD
-                    description="Default rewriting variant.",
-                )
-            ]
-
-=======
+            return [
+                FeatureDTO(
+                    id="chat_gpt_wrapper",
+                    name="Default Variant",
                     description="Default ChatGPT wrapper variant.",
                 )
             ]
->>>>>>> e82ddd18
         case _:
             return Response(status_code=status.HTTP_400_BAD_REQUEST)