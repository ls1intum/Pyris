import logging
import traceback
from threading import Thread

from sentry_sdk import capture_exception

from fastapi import APIRouter, status, Response, Depends, Body, Query

from app.domain import (
    ExerciseChatPipelineExecutionDTO,
    CourseChatPipelineExecutionDTO,
    CompetencyExtractionPipelineExecutionDTO,
)
from app.domain.rewriting_pipeline_execution_dto import RewritingPipelineExecutionDTO
from app.pipeline.chat.exercise_chat_agent_pipeline import ExerciseChatAgentPipeline
from app.domain.chat.lecture_chat.lecture_chat_pipeline_execution_dto import (
    LectureChatPipelineExecutionDTO,
)
from app.pipeline.chat.lecture_chat_pipeline import LectureChatPipeline
from app.pipeline.rewriting_pipeline import RewritingPipeline
from app.web.status.status_update import (
    ExerciseChatStatusCallback,
    CourseChatStatusCallback,
    CompetencyExtractionCallback,
    LectureChatCallback,
    RewritingCallback,
)
from app.pipeline.chat.course_chat_pipeline import CourseChatPipeline
from app.dependencies import TokenValidator
from app.domain import FeatureDTO
from app.pipeline.competency_extraction_pipeline import CompetencyExtractionPipeline
from app.domain.text_exercise_chat_pipeline_execution_dto import (
    TextExerciseChatPipelineExecutionDTO,
)
from app.pipeline.text_exercise_chat_pipeline import TextExerciseChatPipeline
from app.web.status.status_update import TextExerciseChatCallback

router = APIRouter(prefix="/api/v1/pipelines", tags=["pipelines"])
logger = logging.getLogger(__name__)


def run_exercise_chat_pipeline_worker(
    dto: ExerciseChatPipelineExecutionDTO, variant: str, event: str | None = None
):
    try:
        callback = ExerciseChatStatusCallback(
            run_id=dto.settings.authentication_token,
            base_url=dto.settings.artemis_base_url,
            initial_stages=dto.initial_stages,
        )
        pipeline = ExerciseChatAgentPipeline(
            callback=callback, variant=variant, event=event
        )
    except Exception as e:
        logger.error(f"Error preparing exercise chat pipeline: {e}")
        logger.error(traceback.format_exc())
        capture_exception(e)
        return

    try:
        pipeline(dto=dto)
    except Exception as e:
        logger.error(f"Error running exercise chat pipeline: {e}")
        logger.error(traceback.format_exc())
        callback.error("Fatal error.", exception=e)


@router.post(
    "/tutor-chat/{variant}/run",
    status_code=status.HTTP_202_ACCEPTED,
    dependencies=[Depends(TokenValidator())],
)
def run_exercise_chat_pipeline(
    variant: str,
    event: str | None = Query(None, description="Event query parameter"),
    dto: ExerciseChatPipelineExecutionDTO = Body(
        description="Exercise Chat Pipeline Execution DTO"
    ),
):
    thread = Thread(
        target=run_exercise_chat_pipeline_worker, args=(dto, variant, event)
    )
    thread.start()


def run_course_chat_pipeline_worker(dto, variant, event):
    try:
        callback = CourseChatStatusCallback(
            run_id=dto.settings.authentication_token,
            base_url=dto.settings.artemis_base_url,
            initial_stages=dto.initial_stages,
        )
        pipeline = CourseChatPipeline(callback=callback, variant=variant, event=event)
    except Exception as e:
        logger.error(f"Error preparing exercise chat pipeline: {e}")
        logger.error(traceback.format_exc())
        capture_exception(e)
        return

    try:
        pipeline(dto=dto)
    except Exception as e:
        logger.error(f"Error running exercise chat pipeline: {e}")
        logger.error(traceback.format_exc())
        callback.error("Fatal error.", exception=e)


@router.post(
    "/course-chat/{variant}/run",
    status_code=status.HTTP_202_ACCEPTED,
    dependencies=[Depends(TokenValidator())],
)
def run_course_chat_pipeline(
    variant: str,
    event: str | None = Query(None, description="Event query parameter"),
    dto: CourseChatPipelineExecutionDTO = Body(
        description="Course Chat Pipeline Execution DTO"
    ),
):
    thread = Thread(target=run_course_chat_pipeline_worker, args=(dto, variant, event))
    thread.start()


def run_text_exercise_chat_pipeline_worker(dto, variant):
    try:
        callback = TextExerciseChatCallback(
            run_id=dto.execution.settings.authentication_token,
            base_url=dto.execution.settings.artemis_base_url,
            initial_stages=dto.execution.initial_stages,
        )
        match variant:
            case "default" | "text_exercise_chat_pipeline_reference_impl":
                pipeline = TextExerciseChatPipeline(callback=callback)
            case _:
                raise ValueError(f"Unknown variant: {variant}")
    except Exception as e:
        logger.error(f"Error preparing text exercise chat pipeline: {e}")
        logger.error(traceback.format_exc())
        capture_exception(e)
        return

    try:
        pipeline(dto=dto)
    except Exception as e:
        logger.error(f"Error running text exercise chat pipeline: {e}")
        logger.error(traceback.format_exc())
        callback.error("Fatal error.", exception=e)


def run_lecture_chat_pipeline_worker(dto, variant):
    try:
        callback = LectureChatCallback(
            run_id=dto.settings.authentication_token,
            base_url=dto.settings.artemis_base_url,
            initial_stages=dto.initial_stages,
        )
        match variant:
            case "default" | "lecture_chat_pipeline_reference_impl":
                pipeline = LectureChatPipeline(
                    callback=callback, dto=dto, variant=variant
                )
            case _:
                raise ValueError(f"Unknown variant: {variant}")
    except Exception as e:
        logger.error(f"Error preparing lecture chat pipeline: {e}")
        logger.error(traceback.format_exc())
        capture_exception(e)
        return

    try:
        pipeline(dto=dto)
    except Exception as e:
        logger.error(f"Error running lecture chat pipeline: {e}")
        logger.error(traceback.format_exc())
        callback.error("Fatal error.", exception=e)


@router.post(
    "/text-exercise-chat/{variant}/run",
    status_code=status.HTTP_202_ACCEPTED,
    dependencies=[Depends(TokenValidator())],
)
def run_text_exercise_chat_pipeline(
    variant: str, dto: TextExerciseChatPipelineExecutionDTO
):
    thread = Thread(target=run_text_exercise_chat_pipeline_worker, args=(dto, variant))
    thread.start()


@router.post(
    "/lecture-chat/{variant}/run",
    status_code=status.HTTP_202_ACCEPTED,
    dependencies=[Depends(TokenValidator())],
)
def run_lecture_chat_pipeline(variant: str, dto: LectureChatPipelineExecutionDTO):
    thread = Thread(target=run_lecture_chat_pipeline_worker, args=(dto, variant))
    thread.start()


def run_competency_extraction_pipeline_worker(
    dto: CompetencyExtractionPipelineExecutionDTO, _variant: str
):
    try:
        callback = CompetencyExtractionCallback(
            run_id=dto.execution.settings.authentication_token,
            base_url=dto.execution.settings.artemis_base_url,
            initial_stages=dto.execution.initial_stages,
        )
        pipeline = CompetencyExtractionPipeline(callback=callback)
    except Exception as e:
        logger.error(f"Error preparing competency extraction pipeline: {e}")
        logger.error(traceback.format_exc())
        capture_exception(e)
        return

    try:
        pipeline(dto=dto)
    except Exception as e:
        logger.error(f"Error running competency extraction pipeline: {e}")
        logger.error(traceback.format_exc())
        callback.error("Fatal error.", exception=e)


<<<<<<< HEAD
def run_rewriting_pipeline_worker(
    dto: RewritingPipelineExecutionDTO, variant: str
):
    try:    
=======
def run_rewriting_pipeline_worker(dto: RewritingPipelineExecutionDTO, _variant: str):
    try:
>>>>>>> 8760e60d
        callback = RewritingCallback(
            run_id=dto.execution.settings.authentication_token,
            base_url=dto.execution.settings.artemis_base_url,
            initial_stages=dto.execution.initial_stages,
        )
        match variant:
            case "faq" | "problem_statement":
                pipeline = RewritingPipeline(
                    callback=callback, variant=variant
                )
            case _:
                raise ValueError(f"Unknown variant: {variant}")
    except Exception as e:
        logger.error(f"Error preparing rewriting pipeline: {e}")
        logger.error(traceback.format_exc())
        capture_exception(e)
        return

    try:
        pipeline(dto=dto)
    except Exception as e:
        logger.error(f"Error running rewriting extraction pipeline: {e}")
        logger.error(traceback.format_exc())
        callback.error("Fatal error.", exception=e)


@router.post(
    "/competency-extraction/{variant}/run",
    status_code=status.HTTP_202_ACCEPTED,
    dependencies=[Depends(TokenValidator())],
)
def run_competency_extraction_pipeline(
    variant: str, dto: CompetencyExtractionPipelineExecutionDTO
):
    thread = Thread(
        target=run_competency_extraction_pipeline_worker, args=(dto, variant)
    )
    thread.start()


@router.post(
    "/rewriting/{variant}/run",
    status_code=status.HTTP_202_ACCEPTED,
    dependencies=[Depends(TokenValidator())],
)
<<<<<<< HEAD
def run_rewriting_pipeline(
    variant: str, dto: RewritingPipelineExecutionDTO
):
    variant = variant.lower()
=======
def run_rewriting_pipeline(variant: str, dto: RewritingPipelineExecutionDTO):
>>>>>>> 8760e60d
    logger.info(f"Rewriting pipeline started with variant: {variant} and dto: {dto}")
    thread = Thread(target=run_rewriting_pipeline_worker, args=(dto, variant))
    thread.start()


@router.get("/{feature}/variants")
def get_pipeline(feature: str):
    """
    Get the pipeline variants for the given feature.
    """
    match feature:
        case "CHAT":
            return [
                FeatureDTO(
                    id="default",
                    name="Default Variant",
                    description="Default chat variant.",
                )
            ]
        case "PROGRAMMING_EXERCISE_CHAT":
            return [
                FeatureDTO(
                    id="default",
                    name="Default Variant",
                    description="Default programming exercise chat variant.",
                )
            ]
        case "TEXT_EXERCISE_CHAT":
            return [
                FeatureDTO(
                    id="default",
                    name="Default Variant",
                    description="Default text exercise chat variant.",
                )
            ]
        case "COURSE_CHAT":
            return [
                FeatureDTO(
                    id="default",
                    name="Default Variant",
                    description="Default course chat variant.",
                )
            ]
        case "COMPETENCY_GENERATION":
            return [
                FeatureDTO(
                    id="default",
                    name="Default Variant",
                    description="Default competency generation variant.",
                )
            ]
        case "LECTURE_INGESTION":
            return [
                FeatureDTO(
                    id="default",
                    name="Default Variant",
                    description="Default lecture ingestion variant.",
                )
            ]
        case "LECTURE_CHAT":
            return [
                FeatureDTO(
                    id="default",
                    name="Default Variant",
                    description="Default lecture chat variant.",
                )
            ]

        case "REWRITING":
            return [
                FeatureDTO(
                    id="faq",
                    name="FAQ Variant",
                    description="FAQ rewriting variant.",
                ),
                FeatureDTO(
                    id="problem_statement",
                    name="Problem Statement Variant",
                    description="Problem statement rewriting variant.",
                ),
            ]

        case _:
            return Response(status_code=status.HTTP_400_BAD_REQUEST)<|MERGE_RESOLUTION|>--- conflicted
+++ resolved
@@ -221,15 +221,10 @@
         callback.error("Fatal error.", exception=e)
 
 
-<<<<<<< HEAD
 def run_rewriting_pipeline_worker(
     dto: RewritingPipelineExecutionDTO, variant: str
 ):
     try:    
-=======
-def run_rewriting_pipeline_worker(dto: RewritingPipelineExecutionDTO, _variant: str):
-    try:
->>>>>>> 8760e60d
         callback = RewritingCallback(
             run_id=dto.execution.settings.authentication_token,
             base_url=dto.execution.settings.artemis_base_url,
@@ -275,14 +270,10 @@
     status_code=status.HTTP_202_ACCEPTED,
     dependencies=[Depends(TokenValidator())],
 )
-<<<<<<< HEAD
 def run_rewriting_pipeline(
     variant: str, dto: RewritingPipelineExecutionDTO
 ):
     variant = variant.lower()
-=======
-def run_rewriting_pipeline(variant: str, dto: RewritingPipelineExecutionDTO):
->>>>>>> 8760e60d
     logger.info(f"Rewriting pipeline started with variant: {variant} and dto: {dto}")
     thread = Thread(target=run_rewriting_pipeline_worker, args=(dto, variant))
     thread.start()
