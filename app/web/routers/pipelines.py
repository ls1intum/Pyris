--- conflicted
+++ resolved
@@ -396,41 +396,39 @@
                     description="Default lecture chat variant.",
                 )
             ]
-<<<<<<< HEAD
+        case "INCONSISTENCY_CHECK":
+            return [
+                FeatureDTO(
+                    id="default",
+                    name="Default Variant",
+                    description="Default inconsistency check variant.",
+                )
+            ]
+        case "REWRITING":
+            return [
+                FeatureDTO(
+                    id="rewriting",
+                    name="Default Variant",
+                    description="Default rewriting variant.",
+                )
+            ]
+        case "CHAT_GPT_WRAPPER":
+            return [
+                FeatureDTO(
+                    id="chat_gpt_wrapper",
+                    name="Default Variant",
+                    description="Default ChatGPT wrapper variant.",
+                )
+            ]
 
         case "FAQ_INGESTION":
-=======
-        case "INCONSISTENCY_CHECK":
->>>>>>> d37f5c4a
-            return [
-                FeatureDTO(
-                    id="default",
-                    name="Default Variant",
-<<<<<<< HEAD
+            return [
+                FeatureDTO(
+                    id="default",
+                    name="Default Variant",
                     description="Default faq ingestion variant.",
                 )
             ]
 
-=======
-                    description="Default inconsistency check variant.",
-                )
-            ]
-        case "REWRITING":
-            return [
-                FeatureDTO(
-                    id="rewriting",
-                    name="Default Variant",
-                    description="Default rewriting variant.",
-                )
-            ]
-        case "CHAT_GPT_WRAPPER":
-            return [
-                FeatureDTO(
-                    id="chat_gpt_wrapper",
-                    name="Default Variant",
-                    description="Default ChatGPT wrapper variant.",
-                )
-            ]
->>>>>>> d37f5c4a
         case _:
             return Response(status_code=status.HTTP_400_BAD_REQUEST)