--- conflicted
+++ resolved
@@ -5,11 +5,7 @@
 name = "pyris"
 version = "0.1.0"
 description = ""
-<<<<<<< HEAD
-authors = ["Timor Morrien <timor.morrien@tum.de>"]
-=======
-authors = ["Khoa Nguyen <khoa.nguyen@tum.de>"]
->>>>>>> 2ad2a429
+authors = ["Khoa Nguyen <khoa.nguyen@tum.de>", "Timor Morrien <timor.morrien@tum.de>"]
 readme = "README.md"
 
 [tool.poetry.dependencies]
